--- conflicted
+++ resolved
@@ -31,22 +31,6 @@
   EMPTY    : LeiosOutput
 
 record LeiosState : Type where
-<<<<<<< HEAD
-  field V         : VTy
-        SD        : StakeDistr
-        FFDState  : FFD.State
-        Ledger    : List Tx
-        ToPropose : List Tx
-        IBs       : List InputBlock
-        EBs       : List EndorserBlock
-        Vs        : List (List Vote)
-        slot      : ℕ
-        IBHeaders : List IBHeader
-        IBBodies  : List IBBody
-        Upkeep    : ℙ SlotUpkeep
-        BaseState : B.State
-        PubKeys   : List PubKey
-=======
   field V           : VTy
         SD          : StakeDistr
         FFDState    : FFD.State
@@ -61,7 +45,7 @@
         Upkeep      : ℙ SlotUpkeep
         BaseState   : B.State
         votingState : VotingState
->>>>>>> 212d0cb3
+        PubKeys     : List PubKey
 
   lookupEB : EBRef → Maybe EndorserBlock
   lookupEB r = find (λ b → getEBRef b ≟ r) EBs
@@ -88,26 +72,8 @@
 addUpkeep s u = let open LeiosState s in record s { Upkeep = Upkeep ∪ ❴ u ❵ }
 {-# INJECTIVE_FOR_INFERENCE addUpkeep #-}
 
-<<<<<<< HEAD
 initLeiosState : VTy → StakeDistr → B.State → List PubKey → LeiosState
 initLeiosState V SD bs pks = record
-  { V         = V
-  ; SD        = SD
-  ; FFDState  = FFD.initFFDState
-  ; Ledger    = []
-  ; ToPropose = []
-  ; IBs       = []
-  ; EBs       = []
-  ; Vs        = []
-  ; slot      = initSlot V
-  ; IBHeaders = []
-  ; IBBodies  = []
-  ; Upkeep    = ∅
-  ; BaseState = bs
-  ; PubKeys   = pks
-=======
-initLeiosState : VTy → StakeDistr → B.State → LeiosState
-initLeiosState V SD bs = record
   { V           = V
   ; SD          = SD
   ; FFDState    = FFD.initFFDState
@@ -122,7 +88,7 @@
   ; Upkeep      = ∅
   ; BaseState   = bs
   ; votingState = initVotingState
->>>>>>> 212d0cb3
+  ; PubKeys     = pks
   }
 
 stake' : PoolID → LeiosState → ℕ
