--- conflicted
+++ resolved
@@ -130,36 +130,20 @@
 
   -- Initialization
 
-<<<<<<< HEAD
   Init : ∀ {V bs bs' SD ks ks' pk pks} →
        ∙ ks ⇀⟦ K.INIT pk ⟧ᴷ (ks' , K.PUBKEYS pks) -- create & register the IB/EB lottery and voting keys with key reg
        ∙ bs ⇀⟦ B.INIT (V_chkCerts pks) ⟧ᴮ (bs' , B.STAKE SD)
        ───────────────────────────────────────────────────────
-=======
-  Init : ∀ {V bs bs' SD} →
-       ∙ {!!} -- create & register the IB/EB lottery and voting keys with key reg
-       ∙ bs BF.⇀⟦ B.INIT {!V_chkCerts!} ⟧ (bs' , B.STAKE SD)
-       ──────────────────────────────────────────────────────
->>>>>>> 84e94b0b
        nothing ⇀⟦ INIT V ⟧ (initLeiosState V SD , EMPTY)
 
   -- Network and Ledger
 
   -- fix: we need to do Slot before every other SLOT transition
-<<<<<<< HEAD
   Slot : ∀ {bs bs' msgs ebs} → let open LeiosState s renaming (FFDState to ffds) in
        ∙ bs ⇀⟦ B.FTCH-LDG ⟧ᴮ (bs' , B.BASE-LDG ebs)
        ∙ FFDAbstract.Fetch ⇀⟦ ffds ⟧ᴺ (ffds' , FFDAbstract.FetchRes msgs)
        ────────────────────────────────────────────────────────────────────────────────────────
        just s ⇀⟦ SLOT ⟧ (record s { FFDState = ffds' ; Ledger = constructLedger ebs } , EMPTY)
-=======
-  Slot : ∀ {msgs} → let open LeiosState s renaming (FFDState to ffds)
-                        l = {!!} -- construct ledger l
-         in
-       ∙ FFDAbstract.Fetch FFD.⇀⟦ ffds ⟧ (ffds' , FFDAbstract.FetchRes msgs)
-       ──────────────────────────────────────────────────────────────────────
-         just s ⇀⟦ SLOT ⟧ (record s { FFDState = ffds' ; Ledger = l } , EMPTY)
->>>>>>> 84e94b0b
 
   Ftch : ∀ {l} →
        ────────────────────────────────────
@@ -172,9 +156,8 @@
   --       for the given slot
 
   Base₁ : ∀ {txs} → let open LeiosState s in
-<<<<<<< HEAD
         ──────────────────────────────────────────────────────────────────
-        just s ⇀⟦ SUBMIT (inj₂ txs) ⟧ (record s { MemPool = txs } , EMPTY)
+        just s ⇀⟦ SUBMIT (inj₂ txs) ⟧ (record s { ToPropose = txs } , EMPTY)
 
   Base₂a : ∀ {bs bs' eb} → let open LeiosState s in
          ∙ eb ∈ filterˢ (λ eb → isVote2Certified s eb × eb ∈ᴮ slice L slot 2) (fromList EBs)
@@ -182,7 +165,7 @@
          ────────────────────────────────────────────────────────────────────────────────────
          just s ⇀⟦ SUBMIT (inj₁ eb) ⟧ (s , EMPTY)
 
-  Base₂b : ∀ {bs bs'} → let open LeiosState s renaming (MemPool to txs) in
+  Base₂b : ∀ {bs bs'} → let open LeiosState s renaming (ToPropose to txs) in
          ∙ ∅ˢ ≡ filterˢ (λ eb → isVote2Certified s eb × eb ∈ᴮ slice L slot 2) (fromList EBs)
          ∙ bs ⇀⟦ B.SUBMIT (inj₂ txs) ⟧ᴮ (bs' , B.EMPTY)
          ────────────────────────────────────────────────────────────────────────────────────
@@ -190,38 +173,13 @@
 
   -- Protocol rules
 
-  IB-Role : let open LeiosState s renaming (MemPool to txs; FFDState to ffds)
-=======
-        ────────────────────────────────────────────────────────────────────
-        just s ⇀⟦ SUBMIT (inj₂ txs) ⟧ (record s { ToPropose = txs } , EMPTY)
-
-  Base₂a : ∀ {bs bs' eb} → let open LeiosState s in
-         ∙ eb ∈ filterˢ (λ eb → isVote2Certified s eb × eb ∈ᴮ slice L slot 2) (fromList EBs)
-         ∙ bs BF.⇀⟦ B.SUBMIT (inj₁ eb) ⟧ (bs' , B.EMPTY)
-         ────────────────────────────────────────────────────────────────────────────────────
-         just s ⇀⟦ SUBMIT (inj₁ eb) ⟧ (s , EMPTY)
-
-  Base₂b : ∀ {bs bs'} → let open LeiosState s renaming (ToPropose to txs) in
-         ∙ ∅ ≡ filterˢ (λ eb → isVote2Certified s eb × eb ∈ᴮ slice L slot 2) (fromList EBs)
-         ∙ bs BF.⇀⟦ B.SUBMIT (inj₂ txs) ⟧ (bs' , B.EMPTY)
-         ────────────────────────────────────────────────────────────────────────────────────
-         just s ⇀⟦ SUBMIT (inj₂ txs) ⟧ (s , EMPTY)
-
-  -- Protocol rules
-
   IB-Role : let open LeiosState s renaming (ToPropose to txs; FFDState to ffds)
->>>>>>> 84e94b0b
                 b = GenFFD.ibBody (record { txs = txs })
                 h = GenFFD.ibHeader (mkIBHeader slot id π pKey txs)
           in
           ∙ canProduceIB slot pKey (stake s) -- TODO: let π be the corresponding proof
-<<<<<<< HEAD
           ∙ FFDAbstract.Send h (just b) ⇀⟦ ffds ⟧ᴺ (ffds' , FFDAbstract.SendRes)
           ──────────────────────────────────────────────────────────────────────
-=======
-          ∙ FFDAbstract.Send h (just b) FFD.⇀⟦ ffds ⟧ (ffds' , FFDAbstract.SendRes)
-          ─────────────────────────────────────────────────────────────────────────
->>>>>>> 84e94b0b
           just s ⇀⟦ SLOT ⟧ (record s { FFDState = ffds' } , EMPTY)
 
   EB-Role : let open LeiosState s renaming (FFDState to ffds)
