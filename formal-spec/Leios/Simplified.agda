{-# OPTIONS --safe #-}

open import Leios.Prelude hiding (id)
open import Leios.FFD
open import Leios.SpecStructure
open import Data.Fin.Patterns

open import Tactic.Defaults
open import Tactic.Derive.DecEq

module Leios.Simplified (⋯ : SpecStructure 2) (let open SpecStructure ⋯) (Λ μ : ℕ) where

data SlotUpkeep : Type where
  Base IB-Role EB-Role V1-Role V2-Role : SlotUpkeep

unquoteDecl DecEq-SlotUpkeep = derive-DecEq ((quote SlotUpkeep , DecEq-SlotUpkeep) ∷ [])

allUpkeep : ℙ SlotUpkeep
allUpkeep = fromList (Base ∷ IB-Role ∷ EB-Role ∷ V1-Role ∷ V2-Role ∷ [])

open import Leios.Protocol (⋯) SlotUpkeep public

open BaseAbstract B' using (Cert; V-chkCerts; VTy; initSlot)
open FFD hiding (_-⟦_/_⟧⇀_)
open GenFFD

isVote1Certified : LeiosState → EndorserBlock → Type
isVote1Certified s eb = isVoteCertified (LeiosState.votingState s) (0F , eb)

isVote2Certified : LeiosState → EndorserBlock → Type
isVote2Certified s eb = isVoteCertified (LeiosState.votingState s) (1F , eb)

-- Predicates about EBs
module _ (s : LeiosState) (eb : EndorserBlock) where
  open EndorserBlockOSig eb
  open LeiosState s

  vote2Eligible : Type
  vote2Eligible = length ebRefs ≥ lengthˢ candidateEBs / 2 -- should this be `>`?
                × fromList ebRefs ⊆ candidateEBs
    where candidateEBs : ℙ Hash
          candidateEBs = mapˢ getEBRef $ filterˢ (_∈ᴮ slice L slot (μ + 3)) (fromList EBs)

<<<<<<< HEAD
module Protocol (va : VotingAbstract) (let open VotingAbstract va) where

  private variable s s'   : LeiosState
                   ffds'  : FFD.State
                   π      : VrfPf
                   bs'    : B.State
                   ks ks' : K.State
                   msgs   : List (FFDAbstract.Header ffdAbstract ⊎ FFDAbstract.Body ffdAbstract)
                   eb     : EndorserBlock
                   rbs    : List RankingBlock
                   txs    : List Tx
                   V      : VTy
                   SD     : StakeDistr
                   pks    : List PubKey

  data _↝_ : LeiosState → LeiosState → Type where

    IB-Role : let open LeiosState s renaming (FFDState to ffds)
                  b = ibBody (record { txs = ToPropose })
                  h = ibHeader (mkIBHeader slot id π sk-IB ToPropose)
            in
            ∙ needsUpkeep IB-Role
            ∙ canProduceIB slot sk-IB (stake s) π
            ∙ ffds FFD.-⟦ Send h (just b) / SendRes ⟧⇀ ffds'
            ─────────────────────────────────────────────────────────────────────────
            s ↝ addUpkeep record s { FFDState = ffds' } IB-Role

    EB-Role : let open LeiosState s renaming (FFDState to ffds)
                  LI = map getIBRef $ filter (_∈ᴮ slice L slot (Λ + 1)) IBs
                  LE = map getEBRef $ filter (isVote1Certified s) $
                             filter (_∈ᴮ slice L slot (μ + 2)) EBs
                  h = mkEB slot id π sk-EB LI LE
            in
            ∙ needsUpkeep EB-Role
            ∙ canProduceEB slot sk-EB (stake s) π
            ∙ ffds FFD.-⟦ Send (ebHeader h) nothing / SendRes ⟧⇀ ffds'
            ─────────────────────────────────────────────────────────────────────────
            s ↝ addUpkeep record s { FFDState = ffds' } EB-Role

    V1-Role : let open LeiosState s renaming (FFDState to ffds)
                  EBs' = filter (allIBRefsKnown s) $ filter (_∈ᴮ slice L slot (μ + 1)) EBs
                  votes = map (vote sk-V ∘ hash) EBs'
            in
            ∙ needsUpkeep V1-Role
            ∙ canProduceV slot sk-V (stake s)
            ∙ ffds FFD.-⟦ Send (vHeader votes) nothing / SendRes ⟧⇀ ffds'
            ─────────────────────────────────────────────────────────────────────────
            s ↝ addUpkeep record s { FFDState = ffds' } V1-Role

    V2-Role : let open LeiosState s renaming (FFDState to ffds)
                  EBs' = filter (vote2Eligible s) $ filter (_∈ᴮ slice L slot 1) EBs
                  votes = map (vote sk-V ∘ hash) EBs'
            in
            ∙ needsUpkeep V2-Role
            ∙ canProduceV slot sk-V (stake s)
            ∙ ffds FFD.-⟦ Send (vHeader votes) nothing / SendRes ⟧⇀ ffds'
            ─────────────────────────────────────────────────────────────────────────
            s ↝ addUpkeep record s { FFDState = ffds' } V2-Role

    -- Note: Base doesn't need a negative rule, since it can always be invoked

    No-IB-Role : let open LeiosState s in
            ∙ needsUpkeep IB-Role
            ∙ ¬ canProduceIB slot sk-IB (stake s) π
            ─────────────────────────────────────────────
            s ↝ addUpkeep s IB-Role

    No-EB-Role : let open LeiosState s in
            ∙ needsUpkeep EB-Role
            ∙ ¬ canProduceEB slot sk-EB (stake s) π
            ─────────────────────────────────────────────
            s ↝ addUpkeep s EB-Role

    No-V1-Role : let open LeiosState s in
            ∙ needsUpkeep V1-Role
            ∙ ¬ canProduceV slot sk-V (stake s)
            ─────────────────────────────────────────────
            s ↝ addUpkeep s V1-Role

    No-V2-Role : let open LeiosState s in
            ∙ needsUpkeep V2-Role
            ∙ ¬ canProduceV slot sk-V (stake s)
            ─────────────────────────────────────────────
            s ↝ addUpkeep s V2-Role

  data _-⟦_/_⟧⇀_ : Maybe LeiosState → LeiosInput → LeiosOutput → LeiosState → Type where

    -- Initialization

    Init :
         ∙ ks K.-⟦ K.INIT pk-IB pk-EB pk-V / K.PUBKEYS pks ⟧⇀ ks'
         ∙ initBaseState B.-⟦ B.INIT (V-chkCerts pks) / B.STAKE SD ⟧⇀ bs'
         ────────────────────────────────────────────────────────────────
         nothing -⟦ INIT V / EMPTY ⟧⇀ initLeiosState V SD bs' pks

    -- Network and Ledger

    Slot : let open LeiosState s renaming (FFDState to ffds; BaseState to bs) in
         ∙ Upkeep ≡ᵉ allUpkeep
         ∙ bs B.-⟦ B.FTCH-LDG / B.BASE-LDG rbs ⟧⇀ bs'
         ∙ ffds FFD.-⟦ Fetch / FetchRes msgs ⟧⇀ ffds'
         ───────────────────────────────────────────────────────────────────────
         just s -⟦ SLOT / EMPTY ⟧⇀ record s
             { FFDState = ffds'
             ; Ledger   = constructLedger rbs
             ; slot     = suc slot
             ; Upkeep   = ∅
             } ↑ L.filter (isValid? s) msgs

    Ftch :
         ────────────────────────────────────────────────────────
         just s -⟦ FTCH-LDG / FTCH-LDG (LeiosState.Ledger s) ⟧⇀ s

    -- Base chain
    --
    -- Note: Submitted data to the base chain is only taken into account
    --       if the party submitting is the block producer on the base chain
    --       for the given slot

    Base₁   :
            ───────────────────────────────────────────────────────────────────
            just s -⟦ SUBMIT (inj₂ txs) / EMPTY ⟧⇀ record s { ToPropose = txs }

    Base₂a  : let open LeiosState s renaming (BaseState to bs) in
            ∙ needsUpkeep Base
            ∙ eb ∈ filter (λ eb → isVote2Certified s eb × eb ∈ᴮ slice L slot 2) EBs
            ∙ bs B.-⟦ B.SUBMIT (this eb) / B.EMPTY ⟧⇀ bs'
            ───────────────────────────────────────────────────────────────────────
            just s -⟦ SLOT / EMPTY ⟧⇀ addUpkeep record s { BaseState = bs' } Base

    Base₂b  : let open LeiosState s renaming (BaseState to bs) in
            ∙ needsUpkeep Base
            ∙ [] ≡ filter (λ eb → isVote2Certified s eb × eb ∈ᴮ slice L slot 2) EBs
            ∙ bs B.-⟦ B.SUBMIT (that ToPropose) / B.EMPTY ⟧⇀ bs'
            ───────────────────────────────────────────────────────────────────────
            just s -⟦ SLOT / EMPTY ⟧⇀ addUpkeep s Base

    -- Protocol rules

    Roles : ∙ s ↝ s'
            ─────────────────────────────
            just s -⟦ SLOT / EMPTY ⟧⇀ s'
=======
private variable s s'   : LeiosState
                 ffds'  : FFD.State
                 π      : VrfPf
                 bs'    : B.State
                 ks ks' : K.State
                 msgs   : List (FFDAbstract.Header ffdAbstract ⊎ FFDAbstract.Body ffdAbstract)
                 eb     : EndorserBlock
                 rbs    : List RankingBlock
                 txs    : List Tx
                 V      : VTy
                 SD     : StakeDistr
                 pks    : List PubKey

data _↝_ : LeiosState → LeiosState → Type where

  IB-Role : let open LeiosState s renaming (FFDState to ffds)
                b = ibBody (record { txs = ToPropose })
                h = ibHeader (mkIBHeader slot id π sk-IB ToPropose)
          in
          ∙ needsUpkeep IB-Role
          ∙ canProduceIB slot sk-IB (stake s) π
          ∙ ffds FFD.-⟦ Send h (just b) / SendRes ⟧⇀ ffds'
          ─────────────────────────────────────────────────────────────────────────
          s ↝ addUpkeep record s { FFDState = ffds' } IB-Role

  EB-Role : let open LeiosState s renaming (FFDState to ffds)
                LI = map getIBRef $ filter (_∈ᴮ slice L slot (Λ + 1)) IBs
                LE = map getEBRef $ filter (isVote1Certified s) $
                           filter (_∈ᴮ slice L slot (μ + 2)) EBs
                h = mkEB slot id π sk-EB LI LE
          in
          ∙ needsUpkeep EB-Role
          ∙ canProduceEB slot sk-EB (stake s) π
          ∙ ffds FFD.-⟦ Send (ebHeader h) nothing / SendRes ⟧⇀ ffds'
          ─────────────────────────────────────────────────────────────────────────
          s ↝ addUpkeep record s { FFDState = ffds' } EB-Role

  V1-Role : let open LeiosState s renaming (FFDState to ffds)
                EBs' = filter (allIBRefsKnown s) $ filter (_∈ᴮ slice L slot (μ + 1)) EBs
                votes = map (vote sk-V ∘ hash) EBs'
          in
          ∙ needsUpkeep V1-Role
          ∙ canProduceV1 slot sk-V (stake s)
          ∙ ffds FFD.-⟦ Send (vHeader votes) nothing / SendRes ⟧⇀ ffds'
          ─────────────────────────────────────────────────────────────────────────
          s ↝ addUpkeep record s { FFDState = ffds' } V1-Role

  V2-Role : let open LeiosState s renaming (FFDState to ffds)
                EBs' = filter (vote2Eligible s) $ filter (_∈ᴮ slice L slot 1) EBs
                votes = map (vote sk-V ∘ hash) EBs'
          in
          ∙ needsUpkeep V2-Role
          ∙ canProduceV2 slot sk-V (stake s)
          ∙ ffds FFD.-⟦ Send (vHeader votes) nothing / SendRes ⟧⇀ ffds'
          ─────────────────────────────────────────────────────────────────────────
          s ↝ addUpkeep record s { FFDState = ffds' } V2-Role

  -- Note: Base doesn't need a negative rule, since it can always be invoked

  No-IB-Role : let open LeiosState s in
          ∙ needsUpkeep IB-Role
          ∙ (∀ π → ¬ canProduceIB slot sk-IB (stake s) π)
          ─────────────────────────────────────────────
          s ↝ addUpkeep s IB-Role

  No-EB-Role : let open LeiosState s in
          ∙ needsUpkeep EB-Role
          ∙ (∀ π → ¬ canProduceEB slot sk-EB (stake s) π)
          ─────────────────────────────────────────────
          s ↝ addUpkeep s EB-Role

  No-V1-Role : let open LeiosState s in
          ∙ needsUpkeep V1-Role
          ∙ ¬ canProduceV1 slot sk-V (stake s)
          ─────────────────────────────────────────────
          s ↝ addUpkeep s V1-Role

  No-V2-Role : let open LeiosState s in
          ∙ needsUpkeep V2-Role
          ∙ ¬ canProduceV2 slot sk-V (stake s)
          ─────────────────────────────────────────────
          s ↝ addUpkeep s V2-Role

data _-⟦_/_⟧⇀_ : Maybe LeiosState → LeiosInput → LeiosOutput → LeiosState → Type where

  -- Initialization

  Init :
       ∙ ks K.-⟦ K.INIT pk-IB pk-EB pk-V / K.PUBKEYS pks ⟧⇀ ks'
       ∙ initBaseState B.-⟦ B.INIT (V-chkCerts pks) / B.STAKE SD ⟧⇀ bs'
       ────────────────────────────────────────────────────────────────
       nothing -⟦ INIT V / EMPTY ⟧⇀ initLeiosState V SD bs'

  -- Network and Ledger

  Slot : let open LeiosState s renaming (FFDState to ffds; BaseState to bs) in
       ∙ Upkeep ≡ᵉ allUpkeep
       ∙ bs B.-⟦ B.FTCH-LDG / B.BASE-LDG rbs ⟧⇀ bs'
       ∙ ffds FFD.-⟦ Fetch / FetchRes msgs ⟧⇀ ffds'
       ───────────────────────────────────────────────────────────────────────
       just s -⟦ SLOT / EMPTY ⟧⇀ record s
           { FFDState  = ffds'
           ; Ledger    = constructLedger rbs
           ; slot      = suc slot
           ; Upkeep    = ∅
           ; BaseState = bs'
           } ↑ L.filter isValid? msgs

  Ftch :
       ────────────────────────────────────────────────────────
       just s -⟦ FTCH-LDG / FTCH-LDG (LeiosState.Ledger s) ⟧⇀ s

  -- Base chain
  --
  -- Note: Submitted data to the base chain is only taken into account
  --       if the party submitting is the block producer on the base chain
  --       for the given slot

  Base₁   :
          ───────────────────────────────────────────────────────────────────
          just s -⟦ SUBMIT (inj₂ txs) / EMPTY ⟧⇀ record s { ToPropose = txs }

  Base₂a  : let open LeiosState s renaming (BaseState to bs) in
          ∙ needsUpkeep Base
          ∙ eb ∈ filter (λ eb → isVote2Certified s eb × eb ∈ᴮ slice L slot 2) EBs
          ∙ bs B.-⟦ B.SUBMIT (this eb) / B.EMPTY ⟧⇀ bs'
          ───────────────────────────────────────────────────────────────────────
          just s -⟦ SLOT / EMPTY ⟧⇀ addUpkeep record s { BaseState = bs' } Base

  Base₂b  : let open LeiosState s renaming (BaseState to bs) in
          ∙ needsUpkeep Base
          ∙ [] ≡ filter (λ eb → isVote2Certified s eb × eb ∈ᴮ slice L slot 2) EBs
          ∙ bs B.-⟦ B.SUBMIT (that ToPropose) / B.EMPTY ⟧⇀ bs'
          ───────────────────────────────────────────────────────────────────────
          just s -⟦ SLOT / EMPTY ⟧⇀ addUpkeep record s { BaseState = bs' } Base

  -- Protocol rules

  Roles : ∙ s ↝ s'
          ─────────────────────────────
          just s -⟦ SLOT / EMPTY ⟧⇀ s'
>>>>>>> 212d0cb3
<|MERGE_RESOLUTION|>--- conflicted
+++ resolved
@@ -41,150 +41,6 @@
     where candidateEBs : ℙ Hash
           candidateEBs = mapˢ getEBRef $ filterˢ (_∈ᴮ slice L slot (μ + 3)) (fromList EBs)
 
-<<<<<<< HEAD
-module Protocol (va : VotingAbstract) (let open VotingAbstract va) where
-
-  private variable s s'   : LeiosState
-                   ffds'  : FFD.State
-                   π      : VrfPf
-                   bs'    : B.State
-                   ks ks' : K.State
-                   msgs   : List (FFDAbstract.Header ffdAbstract ⊎ FFDAbstract.Body ffdAbstract)
-                   eb     : EndorserBlock
-                   rbs    : List RankingBlock
-                   txs    : List Tx
-                   V      : VTy
-                   SD     : StakeDistr
-                   pks    : List PubKey
-
-  data _↝_ : LeiosState → LeiosState → Type where
-
-    IB-Role : let open LeiosState s renaming (FFDState to ffds)
-                  b = ibBody (record { txs = ToPropose })
-                  h = ibHeader (mkIBHeader slot id π sk-IB ToPropose)
-            in
-            ∙ needsUpkeep IB-Role
-            ∙ canProduceIB slot sk-IB (stake s) π
-            ∙ ffds FFD.-⟦ Send h (just b) / SendRes ⟧⇀ ffds'
-            ─────────────────────────────────────────────────────────────────────────
-            s ↝ addUpkeep record s { FFDState = ffds' } IB-Role
-
-    EB-Role : let open LeiosState s renaming (FFDState to ffds)
-                  LI = map getIBRef $ filter (_∈ᴮ slice L slot (Λ + 1)) IBs
-                  LE = map getEBRef $ filter (isVote1Certified s) $
-                             filter (_∈ᴮ slice L slot (μ + 2)) EBs
-                  h = mkEB slot id π sk-EB LI LE
-            in
-            ∙ needsUpkeep EB-Role
-            ∙ canProduceEB slot sk-EB (stake s) π
-            ∙ ffds FFD.-⟦ Send (ebHeader h) nothing / SendRes ⟧⇀ ffds'
-            ─────────────────────────────────────────────────────────────────────────
-            s ↝ addUpkeep record s { FFDState = ffds' } EB-Role
-
-    V1-Role : let open LeiosState s renaming (FFDState to ffds)
-                  EBs' = filter (allIBRefsKnown s) $ filter (_∈ᴮ slice L slot (μ + 1)) EBs
-                  votes = map (vote sk-V ∘ hash) EBs'
-            in
-            ∙ needsUpkeep V1-Role
-            ∙ canProduceV slot sk-V (stake s)
-            ∙ ffds FFD.-⟦ Send (vHeader votes) nothing / SendRes ⟧⇀ ffds'
-            ─────────────────────────────────────────────────────────────────────────
-            s ↝ addUpkeep record s { FFDState = ffds' } V1-Role
-
-    V2-Role : let open LeiosState s renaming (FFDState to ffds)
-                  EBs' = filter (vote2Eligible s) $ filter (_∈ᴮ slice L slot 1) EBs
-                  votes = map (vote sk-V ∘ hash) EBs'
-            in
-            ∙ needsUpkeep V2-Role
-            ∙ canProduceV slot sk-V (stake s)
-            ∙ ffds FFD.-⟦ Send (vHeader votes) nothing / SendRes ⟧⇀ ffds'
-            ─────────────────────────────────────────────────────────────────────────
-            s ↝ addUpkeep record s { FFDState = ffds' } V2-Role
-
-    -- Note: Base doesn't need a negative rule, since it can always be invoked
-
-    No-IB-Role : let open LeiosState s in
-            ∙ needsUpkeep IB-Role
-            ∙ ¬ canProduceIB slot sk-IB (stake s) π
-            ─────────────────────────────────────────────
-            s ↝ addUpkeep s IB-Role
-
-    No-EB-Role : let open LeiosState s in
-            ∙ needsUpkeep EB-Role
-            ∙ ¬ canProduceEB slot sk-EB (stake s) π
-            ─────────────────────────────────────────────
-            s ↝ addUpkeep s EB-Role
-
-    No-V1-Role : let open LeiosState s in
-            ∙ needsUpkeep V1-Role
-            ∙ ¬ canProduceV slot sk-V (stake s)
-            ─────────────────────────────────────────────
-            s ↝ addUpkeep s V1-Role
-
-    No-V2-Role : let open LeiosState s in
-            ∙ needsUpkeep V2-Role
-            ∙ ¬ canProduceV slot sk-V (stake s)
-            ─────────────────────────────────────────────
-            s ↝ addUpkeep s V2-Role
-
-  data _-⟦_/_⟧⇀_ : Maybe LeiosState → LeiosInput → LeiosOutput → LeiosState → Type where
-
-    -- Initialization
-
-    Init :
-         ∙ ks K.-⟦ K.INIT pk-IB pk-EB pk-V / K.PUBKEYS pks ⟧⇀ ks'
-         ∙ initBaseState B.-⟦ B.INIT (V-chkCerts pks) / B.STAKE SD ⟧⇀ bs'
-         ────────────────────────────────────────────────────────────────
-         nothing -⟦ INIT V / EMPTY ⟧⇀ initLeiosState V SD bs' pks
-
-    -- Network and Ledger
-
-    Slot : let open LeiosState s renaming (FFDState to ffds; BaseState to bs) in
-         ∙ Upkeep ≡ᵉ allUpkeep
-         ∙ bs B.-⟦ B.FTCH-LDG / B.BASE-LDG rbs ⟧⇀ bs'
-         ∙ ffds FFD.-⟦ Fetch / FetchRes msgs ⟧⇀ ffds'
-         ───────────────────────────────────────────────────────────────────────
-         just s -⟦ SLOT / EMPTY ⟧⇀ record s
-             { FFDState = ffds'
-             ; Ledger   = constructLedger rbs
-             ; slot     = suc slot
-             ; Upkeep   = ∅
-             } ↑ L.filter (isValid? s) msgs
-
-    Ftch :
-         ────────────────────────────────────────────────────────
-         just s -⟦ FTCH-LDG / FTCH-LDG (LeiosState.Ledger s) ⟧⇀ s
-
-    -- Base chain
-    --
-    -- Note: Submitted data to the base chain is only taken into account
-    --       if the party submitting is the block producer on the base chain
-    --       for the given slot
-
-    Base₁   :
-            ───────────────────────────────────────────────────────────────────
-            just s -⟦ SUBMIT (inj₂ txs) / EMPTY ⟧⇀ record s { ToPropose = txs }
-
-    Base₂a  : let open LeiosState s renaming (BaseState to bs) in
-            ∙ needsUpkeep Base
-            ∙ eb ∈ filter (λ eb → isVote2Certified s eb × eb ∈ᴮ slice L slot 2) EBs
-            ∙ bs B.-⟦ B.SUBMIT (this eb) / B.EMPTY ⟧⇀ bs'
-            ───────────────────────────────────────────────────────────────────────
-            just s -⟦ SLOT / EMPTY ⟧⇀ addUpkeep record s { BaseState = bs' } Base
-
-    Base₂b  : let open LeiosState s renaming (BaseState to bs) in
-            ∙ needsUpkeep Base
-            ∙ [] ≡ filter (λ eb → isVote2Certified s eb × eb ∈ᴮ slice L slot 2) EBs
-            ∙ bs B.-⟦ B.SUBMIT (that ToPropose) / B.EMPTY ⟧⇀ bs'
-            ───────────────────────────────────────────────────────────────────────
-            just s -⟦ SLOT / EMPTY ⟧⇀ addUpkeep s Base
-
-    -- Protocol rules
-
-    Roles : ∙ s ↝ s'
-            ─────────────────────────────
-            just s -⟦ SLOT / EMPTY ⟧⇀ s'
-=======
 private variable s s'   : LeiosState
                  ffds'  : FFD.State
                  π      : VrfPf
@@ -276,7 +132,7 @@
        ∙ ks K.-⟦ K.INIT pk-IB pk-EB pk-V / K.PUBKEYS pks ⟧⇀ ks'
        ∙ initBaseState B.-⟦ B.INIT (V-chkCerts pks) / B.STAKE SD ⟧⇀ bs'
        ────────────────────────────────────────────────────────────────
-       nothing -⟦ INIT V / EMPTY ⟧⇀ initLeiosState V SD bs'
+       nothing -⟦ INIT V / EMPTY ⟧⇀ initLeiosState V SD bs' pks
 
   -- Network and Ledger
 
@@ -291,7 +147,7 @@
            ; slot      = suc slot
            ; Upkeep    = ∅
            ; BaseState = bs'
-           } ↑ L.filter isValid? msgs
+           } ↑ L.filter (isValid? s) msgs
 
   Ftch :
        ────────────────────────────────────────────────────────
@@ -325,5 +181,4 @@
 
   Roles : ∙ s ↝ s'
           ─────────────────────────────
-          just s -⟦ SLOT / EMPTY ⟧⇀ s'
->>>>>>> 212d0cb3
+          just s -⟦ SLOT / EMPTY ⟧⇀ s'