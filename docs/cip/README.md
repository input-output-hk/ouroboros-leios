--- conflicted
+++ resolved
@@ -96,7 +96,6 @@
 
 - [Figure 1: Forecast of rewards on Cardano mainnet](#figure-1)
 - [Figure 2: SPO profitability under Praos, as a function of transaction volume](#figure-2)
-<<<<<<< HEAD
 - [Figure 3: Leios chain structure showing the relationship between Ranking Blocks, Endorser Blocks, and Certificates](#figure-3)
 - [Figure 4: Detailed timing mechanism showing the three critical phases for EB certification](#figure-4)
 - [Figure 5: Up- and downstream interactions of a node (simplified)](#figure-5)
@@ -112,29 +111,10 @@
 - [Figure 15: Fate of Plutus-heavy transactions in Leios](#figure-15)
 - [Figure 16: CPU usage in Plutus-heavy workloads for Leios](#figure-16)
 - [Figure 17: Performance comparison across three approaches: Ouroboros Praos (red), proposed Leios (teal), and research paper's over-collateralized sharded Leios (orange)](#figure-17)
-=======
-- [Figure 3: Ouroboros Leios rolling window mechanism](#figure-3)
-- [Figure 4: Leios Protocol Flow](#figure-4)
-- [Figure 5: Detailed protocol flow showing rolling windows and transaction execution tracking](#figure-5)
-- [Figure 6: Up- and downstream interactions of a node (simplified)](#figure-6)
-- [Figure 7: SPO profitability forecast under Leios showing clear economic benefits once sustained throughput exceeds 50-70 TxkB/s (36-50 TPS equivalent)](#figure-7)
-- [Figure 8: Time for transaction to reach the ledger](#figure-8)
-- [Figure 9: Transactions reaching the ledger](#figure-9)
-- [Figure 10: Number of TX references](#figure-10)
-- [Figure 11: Disposition of transactions in blocks](#figure-11)
-- [Figure 12: Size of transactions referenced by EBs](#figure-12)
-- [Figure 13: Arrival delays for transactions, ranking blocks, votes, and endorser blocks](#figure-13)
-- [Figure 14: Mean nodal ingress (left) and Mean CPU load among all nodes (right)](#figure-14)
-- [Figure 15: Mean CPU load among all nodes](#figure-15)
-- [Figure 16: Fate of Plutus-heavy transactions in Leios](#figure-16)
-- [Figure 17: CPU usage in Plutus-heavy workloads for Leios](#figure-17)
-- [Figure 18: Performance comparison across three approaches: Ouroboros Praos (red), proposed Leios (teal), and research paper's over-collateralized sharded Leios (orange)](#figure-18)
->>>>>>> b7366bb6
 
 **Tables**
 
 - [Table 1: Network Characteristics](#table-1)
-<<<<<<< HEAD
 - [Table 2: Ledger Characteristics](#table-2)
 - [Table 3: Protocol Parameters](#table-3)
 - [Table 4: Leios Mini-Protocols](#table-4)
@@ -144,17 +124,6 @@
 - [Table 8: Operating Costs by Transaction Throughput](#table-8)
 - [Table 9: Required TPS for Infrastructure Cost Coverage](#table-9)
 - [Table 10: Required TPS for Current Reward Maintenance](#table-10)
-=======
-- [Table 2: Protocol Characteristics](#table-2)
-- [Table 3: Leios Protocol Parameters](#table-3)
-- [Table 4: Performance Metrics](#table-4)
-- [Table 5: Leios effficiency at different throughputs](#table-5)
-- [Table 6: Feasible Protocol Parameters](#table-6)
-- [Table 7: Operating Costs by Transaction Throughput](#table-7)
-- [Table 8: Required TPS for Infrastructure Cost Coverage](#table-8)
-- [Table 9: Required TPS for Current Reward Maintenance](#table-9)
-- [Table 99: Leios Information Exchange Requirements table (IER table)](#table-99)
->>>>>>> b7366bb6
 
 </details>
 
@@ -1002,7 +971,7 @@
 details do not necessarily constrain the Leios implementation. (TODO relegate
 this to an appendix?)
 
-##### Requirements
+**Requirements**
 
 The implementation of the Leios overlay must satisfy the following requirements.
 
@@ -1028,7 +997,7 @@
   implementation without incurring prohibitive costs for construction and future
   maintenance.
 
-##### Discussion
+**Discussion**
 
 **Existing Resources**. Because Praos cannot already fully utilize the existing
 Cardano infrastructure, this CIP can increase utilization without disrupting
@@ -1070,7 +1039,7 @@
 robust enough to justify the chosen values of $L_\text{vote}$ and
 $L_\text{diff}$ even during a burst of withheld-but-valid messages.
 
-##### Feasbility Sketch
+**Feasbility Sketch**
 
 The following two new mini-protocols would be feasible and tractable for a Leios
 implementation.
@@ -1098,20 +1067,6 @@
    style StIdle color:gold;
    style StBusy color:cyan;
 
-<<<<<<< HEAD
-<div align="center">
-<a name="table-4" id="table-4"></a>
-
-|   **Protocol**    | **Purpose**                                        | **Timing Constraint**                                    |
-| :---------------: | -------------------------------------------------- | -------------------------------------------------------- |
-| **RbHeaderRelay** | Diffuse RB headers for equivocation detection      | Must achieve $\Delta_\text{hdr}$ diffusion               |
-|    **EbRelay**    | Diffuse fresh EBs to enable timely validation      | Must reach voters within $L_\text{equi} + L_\text{vote}$ |
-|   **VoteRelay**   | Diffuse valid votes for certificate aggregation    | Must diffuse within $L_\text{diff}$                      |
-|    **EbFetch**    | Retrieve certified EBs for chain reconstruction    | On-demand after certificate inclusion                    |
-|    **TxFetch**    | Retrieve referenced transactions for EB validation | Before EB validation completes                           |
-
-<em>Table 4: Leios Mini-Protocols</em>>
-=======
    StIdle -->|MsgLeiosNotificationRequestNext| StBusy
    StBusy -->|MsgLeiosBlockAnnouncement| StIdle
    StBusy -->|MsgLeiosBlockOffer| StIdle
@@ -1172,7 +1127,6 @@
 | ←Server | MsgLeiosLastBlockAndTxsInRange  | an EB and all of its transactions                            | The last certified block from an earlier MsgLeiosBlockRangeRequest.                                                                                                                                                                   |
 
 <em>Table 99: Leios Information Exchange Requirements table (IER table)</em>
->>>>>>> b7366bb6
 
 </div>
 
@@ -1554,20 +1508,12 @@
 economic sustainability.
 
 <div align="center">
-<<<<<<< HEAD
-<a name="figure-6" id="figure-6"></a>
-=======
 <a name="figure-7" id="figure-7"></a>
->>>>>>> b7366bb6
 <p>
   <img src="images/leios-forecast-sqrt-fill.svg" alt="SPO profitability forecast under Leios">
 </p>
 
-<<<<<<< HEAD
-<em>Figure 6: SPO profitability forecast under Leios showing clear economic
-=======
 <em>Figure 7: SPO profitability forecast under Leios showing clear economic
->>>>>>> b7366bb6
 benefits once sustained throughput exceeds 50-70 TxkB/s (36-50 TPS
 equivalent)</em>
 
@@ -1912,11 +1858,7 @@
 </div>
 
 <div align="center">
-<<<<<<< HEAD
-<a name="figure-10" id="figure-10"></a>
-=======
 <a name="figure-11" id="figure-11"></a>
->>>>>>> b7366bb6
 
 ![Disposition of transactions in blocks](images/disposition-size-timeseries.svg)
 
@@ -2323,73 +2265,11 @@
 while preserving ecosystem compatibility.
 
 <div align="center">
-<<<<<<< HEAD
 <a name="figure-17" id="figure-17"></a>
 
 ![Leios Variants Comparison](images/leios-variants-comparison-radar.svg)
 
 <em>Figure 17: Performance comparison across three approaches: Ouroboros Praos
-(red), proposed Leios (teal), and research paper's over-collateralized sharded
-Leios (orange)</em>
-
-</div>
-
-The comparison illustrates the fundamental trade-off between throughput capacity
-and ecosystem disruption. While the research paper's approach (orange) achieves
-higher throughput, it requires extensive ecosystem changes, significantly longer
-confirmation times (2-3 minutes), and extended development timelines (2.5-3
-years). The proposed specification (teal) strikes a strategic balance,
-delivering substantial throughput improvements while maintaining manageable
-latency increases and ecosystem compatibility.
-
-**Key Trade-offs:**
-
-- **Throughput**: 30-65x increase (from ~4.5 TxkB/s to ~140-300 TxkB/s)
-  addresses economic sustainability and Reserve depletion timeline
-- **Transaction Inclusion Latency**: Increases from ~20 seconds to 45-60 seconds
-- **Infrastructure**: Requires modest hardware upgrades (4-core machines) and
-  cryptographic key registration, offset by enhanced rewards
-- **Time to Market**: ~1-1.5 years for deployment versus 2.5-3 years for
-  higher-concurrency alternatives
-
-**Protocol Limitations:**
-
-The specification involves operational constraints including timing dependencies
-that require careful parameter tuning, confirmation complexity through multiple
-transaction states, and interdependent protocol parameters requiring ongoing
-optimization. These represent acceptable trade-offs for achieving substantial
-throughput improvements while maintaining familiar transaction structures and
-ecosystem compatibility.
-
-**Security Considerations:**
-
-The proposed specification maintains Praos security properties while introducing
-minimal new attack vectors. New threats include equivocation by EB
-producers/voters, transaction availability attacks, and denial-of-service
-through invalid transactions. These are mitigated through cryptographic
-validation, equivocation detection, redundant connections, and economic
-disincentives. Comprehensive analysis is documented in the
-[threat model](https://github.com/input-output-hk/ouroboros-leios/blob/main/docs/threat-model.md)
-and
-[technical reports](https://github.com/input-output-hk/ouroboros-leios/blob/main/docs/technical-report-2.md).
-
-### Roadmap & Next Steps
-
-**Long-term roadmap**
-
-The proposed Leios specification provides a foundation for progressive
-enhancement toward higher throughput variants while maintaining ecosystem
-compatibility. As ecosystem priorities emerge and become clearer, any of the
-following pathways could become more attractive to implement, each offering
-distinct trade-offs in terms of user experience, implementation cost, security
-considerations, and throughput potential. This roadmap outlines key development
-pathways that build incrementally upon the base protocol.
-=======
-<a name="figure-18" id="figure-18"></a>
-
-![Leios Variants Comparison](images/leios-variants-comparison-radar.svg)
-
-<em>Figure 18: Performance comparison across three approaches: Ouroboros Praos
 (red), proposed Leios (teal), and research paper's over-collateralized sharded
 Leios (orange)</em>
 
@@ -2495,7 +2375,6 @@
 > - Corrections (lists of invalid transactions in past blocks) in the next
 >   certified EB or any ranking block within L_recover could mitigate this at
 >   the cost of even more protocol complexity
->>>>>>> b7366bb6
 
 **Transaction Groups**
 
