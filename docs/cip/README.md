--- conflicted
+++ resolved
@@ -463,13 +463,6 @@
 > - Higher block production rates ($f_\text{RB}$) increase the number of blocks needing corrections
 > - Smaller minimum transaction sizes ($T_\text{min}$) allow more transactions per block, requiring more correction bits
 > 
-<<<<<<< HEAD
-> **Implicit Constraint on $L_\text{recover}$**: The requirement that $S_\text{bitmap} < S_\text{RB}$ creates an upper bound on the recovery period:
-> 
-> $$L_\text{recover} < \frac{8 \times T_\text{min}}{f_\text{RB}}$$
-> 
-> For example, with $T_\text{min} = 55$ bytes and $f_\text{RB} = 0.05$, this gives $L_\text{recover} < 8{,}800$ slots. This bound is far beyond any practical recovery period, so the constraint is not limiting in practice.
-=======
 > **Implicit Constraint on $L_\text{recover}$**:
 > 
 > The requirement that $S_\text{bitmap} < S_\text{RB}$ creates an upper bound on the recovery period:
@@ -477,9 +470,10 @@
 > $$L_\text{recover} < \frac{8 \times T_\text{min}}{f_\text{RB}}$$
 > 
 > For example, with $T_\text{min} = 55$ bytes[^mainnet-min-tx] and $f_\text{RB} = 0.05$, this gives $L_\text{recover} < 8{,}800$ slots. This bound is far beyond any practical recovery period, so the constraint is not limiting in practice.
->>>>>>> 18dde0ec
 > 
 > The critical requirement is that all transaction corrections MUST be included before entering CM to ensure ledger integrity. In extreme cases, the first CM block may need to dedicate most of its space to corrections, temporarily sacrificing transaction throughput for safety.
+
+[^mainnet-min-tx]: Observed 55-byte transaction on mainnet: https://cardanoscan.io/transaction/d2a2098fabb73ace002e2cf7bf7131a56723cd0745b1ef1a4f9e29fd27c0eb68?tab=summary
 
 ### Node Behavior
 
@@ -1602,10 +1596,6 @@
 [bls-spec]: https://github.com/input-output-hk/ouroboros-leios/blob/main/crypto-benchmarks.rs/Specification.md "BLS certificates specification"
 [bls-benchmarks]: https://github.com/input-output-hk/ouroboros-leios/blob/main/crypto-benchmarks.rs/Specification.md#benchmarks-in-rust "BLS certificates benchmarks"
 [mainnet-min-tx]: https://cardanoscan.io/transaction/d2a2098fabb73ace002e2cf7bf7131a56723cd0745b1ef1a4f9e29fd27c0eb68?tab=summary "Observed 55-byte transaction on mainnet"
-<<<<<<< HEAD
-=======
-[^mainnet-min-tx]: Observed 55-byte transaction on mainnet: https://cardanoscan.io/transaction/d2a2098fabb73ace002e2cf7bf7131a56723cd0745b1ef1a4f9e29fd27c0eb68?tab=summary
->>>>>>> 18dde0ec
 
 <!-- Technical reports and documentation -->
 [committee-size-analysis]: https://github.com/input-output-hk/ouroboros-leios/blob/main/docs/technical-report-1.md#committee-size-and-quorum-requirement "Committee size and quorum requirement"
