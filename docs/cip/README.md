--- conflicted
+++ resolved
@@ -259,11 +259,7 @@
 ### Protocol Flow
 
 The protocol operates through five sequential steps that span three critical
-<<<<<<< HEAD
-protocol phases. Figure 4 visualizes the precise timing mechanism that governs
-=======
 timing phases. Figure 4 visualizes the precise timing mechanism that governs
->>>>>>> d08e5ed3
 when certificates can be safely included in the chain, showing both the protocol
 phases and the underlying network characteristics that inform their design.
 
@@ -348,15 +344,9 @@
 stake) by the end of the voting period. This widespread initial knowledge
 enables the network assumption that the EB will reach all honest parties within
 the additional diffusion period $L_\text{diff}$. See
-<<<<<<< HEAD
 [Network Characteristics and Protocol Parameters](#network-characteristics-and-protocol-parameters)
 for details. A ranking block (RB) producer can then construct a compact
 **certificate** proving the EB's validity by aggregating the collected votes.
-=======
-[timing constraints](#timing-constraints) for details. A ranking block (RB)
-producer can then construct a compact **certificate** proving the EB's validity
-by aggregating the collected votes.
->>>>>>> d08e5ed3
 
 #### Step 5: Chain Inclusion
 
@@ -392,7 +382,6 @@
 3. If a node lacks some EB data certified by the chain it is extending, it
    issues an RB with no transactions so that the honest chain still definitely
    gains length.
-<<<<<<< HEAD
 
 ### Network Characteristics and Protocol Parameters
 
@@ -415,8 +404,6 @@
 
 <div align="center">
 <a name="table-1" id="table-1"></a>
-=======
->>>>>>> d08e5ed3
 
 | Characteristic                                                        |            Symbol             | Description                                                                                                                 | Observed Range by Simulations |
 | --------------------------------------------------------------------- | :---------------------------: | --------------------------------------------------------------------------------------------------------------------------- | :---------------------------: |
@@ -425,7 +412,6 @@
 | <a id="delta-eb-H" href="#delta-eb-H"></a>EB honest diffusion         | $\Delta_\text{EB}^{\text{H}}$ | EB **diffusion** time (transmission + processing) when released on schedule with no fresher EB                              |          7-10 slots           |
 | <a id="delta-eb-A" href="#delta-eb-A"></a>EB adversarial transmission | $\Delta_\text{EB}^{\text{A}}$ | EB **transmission** time for certified EBs starting from >25% network coverage (processing already completed during voting) |          15-20 slots          |
 
-<<<<<<< HEAD
 <em>Table 1: Network Characteristics</em>
 
 </div>
@@ -445,21 +431,12 @@
 **Protocol Parameters and Timing Phases**
 
 The three critical timing phases that are visible in [Figure 4](#figure-4) are:
-=======
-The timing constraints work together to maintain Praos's security assumptions
-while enabling higher throughput. These constraints prevent scenarios where
-honest nodes would be forced to delay chain adoption due to missing data.
-
-The certificate inclusion process (Steps 3-5) involves three sequential timing
-phases that are visible in Figure 4:
->>>>>>> d08e5ed3
 
 - **Phase 1** ($L_\text{equi}$): Equivocation detection occurs immediately after
   EB announcement
 - **Phase 2** ($L_\text{vote}$): Committee voting takes place during Step 3
 - **Phase 3** ($L_\text{diff}$): Network-wide diffusion ensures availability
   before Step 5
-<<<<<<< HEAD
 
 <div align="center">
 <a name="table-3" id="table-3"></a>
@@ -482,8 +459,6 @@
 <em>Table 3: Protocol Parameters</em>
 
 </div>
-=======
->>>>>>> d08e5ed3
 
 <a id="equivocation-detection"></a>
 
@@ -540,11 +515,7 @@
 
 **Phase 2: Voting Period ($L_\text{vote}$)**
 
-<<<<<<< HEAD
 The voting period must accommodate EB diffusion (transmission and processing):
-=======
-The voting period must accommodate both EB propagation and validation:
->>>>>>> d08e5ed3
 
 $$L_\text{equi} + L_\text{vote} > \Delta_\text{EB}^{\text{H}}$$
 
@@ -762,29 +733,12 @@
 
 $$\Delta_\text{EB}^{\text{A}} < L_\text{equi} + L_\text{vote} + L_\text{diff} + (\Delta_\text{RB} - \Delta_\text{applyTxs})$$
 
-<<<<<<< HEAD
 > [!Note]
 >
 > $\Delta_\text{EB}^{\text{H}}$ includes both transmission and processing since
 > nodes receive fresh EBs. $\Delta_\text{EB}^{\text{A}}$ is transmission-only
 > since certified EBs were already processed during voting by ≥75% of the
 > network.
-=======
-| Parameter                                                              |      Symbol      |    Units     | Description                                                                       | Rationale                                                                                                                                                                                                                                        |
-| ---------------------------------------------------------------------- | :--------------: | :----------: | --------------------------------------------------------------------------------- | ------------------------------------------------------------------------------------------------------------------------------------------------------------------------------------------------------------------------------------------------ |
-| <a id="l-equi" href="#l-equi"></a>Equivocation detection period length | $L_\text{equi}$  |     slot     | Duration for detecting conflicting blocks before voting begins                    | Per [equivocation detection](#equivocation-detection): must accommodate worst-case equivocation scenario. Prevents adversaries from sending different EBs to different network parts                                                             |
-| <a id="l-vote" href="#l-vote"></a>Voting period length                 | $L_\text{vote}$  |     slot     | Duration during which committee members can vote on endorser blocks               | Per [voting period](#voting-period): must accommodate EB propagation and validation time. Set to minimum value that ensures honest parties can participate in voting                                                                             |
-| <a id="l-diff" href="#l-diff"></a>Diffusion period length              | $L_\text{diff}$  |     slot     | Additional period after voting to ensure network-wide EB availability             | Per [diffusion period](#diffusion-period): derived from the fundamental safety constraint. Leverages the network assumption that data known to >25% of nodes propagates fully within this time                                                   |
-| Ranking block max size                                                 |  $S_\text{RB}$   |    bytes     | Maximum size of a ranking block                                                   | Limits RB size to ensure timely diffusion                                                                                                                                                                                                        |
-| Endorser-block referenceable transaction size                          | $S_\text{EB-tx}$ |    bytes     | Maximum total size of transactions that can be referenced by an endorser block    | Limits total transaction payload to ensure timely diffusion within stage length                                                                                                                                                                  |
-| Endorser block max size                                                |  $S_\text{EB}$   |    bytes     | Maximum size of an endorser block itself                                          | Limits EB size to ensure timely diffusion; prevents issues with many small transactions                                                                                                                                                          |
-| Mean committee size                                                    |       $n$        |   parties    | Average number of stake pools selected for voting                                 | Ensures sufficient decentralization and security                                                                                                                                                                                                 |
-| Quorum size                                                            |      $\tau$      |   fraction   | Minimum fraction of committee votes required for certification                    | High threshold ensures certified EBs are known to >25% of honest nodes even with 50% adversarial stake. This widespread initial knowledge enables the network assumption that certified EBs will reach all honest parties within $L_\text{diff}$ |
-| Maximum Plutus steps per endorser block                                |        -         |  step units  | Maximum computational steps allowed for Plutus scripts in a single endorser block | Limits computational resources per EB to ensure timely validation                                                                                                                                                                                |
-| Maximum Plutus memory per endorser block                               |        -         | memory units | Maximum memory allowed for Plutus scripts in a single endorser block              | Limits memory resources per EB to ensure timely validation                                                                                                                                                                                       |
-| Maximum Plutus steps per transaction                                   |        -         |  step units  | Maximum computational steps allowed for Plutus scripts in a single transaction    | Limits computational resources per transaction to enable higher throughput                                                                                                                                                                       |
-| Maximum Plutus memory per transaction                                  |        -         | memory units | Maximum memory allowed for Plutus scripts in a single transaction                 | Limits memory resources per transaction to enable higher throughput                                                                                                                                                                              |
->>>>>>> d08e5ed3
 
 These constraints ensure that any RB with an EB certificate processes within
 $\Delta_\text{RB}$ slots, just like standard Praos blocks. The RB transmits
