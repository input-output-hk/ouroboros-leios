---
CIP: "?"
Title: Ouroboros Leios - Greater transaction throughput
Status: Active
Category: Consensus
Authors:
  - William Wolff <william.wolff@iohk.io>
  - Brian W Bush <brian.bush@iohk.io>
  - Sebastian Nagel <sebastian.nagel@iohk.io>
  - Nicolas Frisby <nick.frisby@iohk.io>
  - Giorgos Panagiotakos <giorgos.panagiotakos@iohk.io>
  - PLEASE ADD YOUR NAME IF YOU CONTRIBUTE TEXT TO THIS DOCUMENT
Implementors:
  - Intersect
Discussions:
  - https://github.com/input-output-hk/ouroboros-leios/discussions
Solution-To:
  - CPS-0018
Created: 2025-03-07
License: Apache-2.0
---

## Abstract

> [!NOTE]
>
> A short (~200 word) description of the proposed solution and the technical
> issue being addressed.

The anticipated growth of the Cardano ecosystem necessitates a fundamental
enhancement of network throughput to accommodate increasing transaction volumes
and support complex decentralized applications.

To address this challenge, we propose a transition to Ouroboros Leios — a novel
consensus protocol within the Ouroboros family. Leios is specifically designed
for high-throughput operation while preserving the rigorous security properties
established by Ouroboros Praos.

Leios achieves its scalability through a decoupled block production and
aggregation mechanism. This allows for a higher rate of input-block generation,
followed by efficient endorsement and anchoring onto the main chain. This
document formally specifies the Leios protocol using Agda and provides a
detailed rationale and supporting evidence demonstrating its efficacy in
overcoming the throughput limitations inherent in the current Ouroboros Praos
protocol.

> [!NOTE]
>
> For comprehensive research documentation, development history, and additional
> technical resources, visit the
> [Leios R&D website](https://leios.cardano-scaling.org/).

<details>
  <summary><h2>Table of contents</h2></summary>
  <strong><font color="red">Create a table of contents with internal hyperlinks when the organization of the document is stable.</font></strong>
</details>

## Motivation: why is this CIP necessary?

> [!NOTE]
>
> A clear explanation that introduces a proposal's purpose, use cases, and
> stakeholders. If the CIP changes an established design, it must outline design
> issues that motivate a rework. For complex proposals, authors must write a
> [Cardano Problem Statement (CPS) as defined in CIP-9999][CPS] and link to it
> as the `Motivation`.

While Cardano's current transaction processing capabilities often meet the
immediate demands of its user base, the underlying Ouroboros Praos consensus
protocol inherently imposes limitations on scalability. The critical requirement
for timely and reliable global propagation of newly generated blocks within a
short time interval necessitates a careful balancing act. This constraint
directly restricts the maximum size of individual blocks and the computational
resources available for the validation of transactions and Plutus scripts,
effectively establishing a ceiling on the network's transaction throughput that
cannot be overcome through simple parameter adjustments alone.

However, the dynamic growth of the Cardano ecosystem is increasingly revealing
the practical consequences of these inherent limitations. The Cardano mainnet
periodically experiences periods of significant congestion, where the volume of
transactions awaiting processing surpasses the network's ability to include them
in a timely manner. This congestion can lead to a tangible degradation in the
user experience, manifesting as delays in transaction confirmation. Moreover, it
poses substantial obstacles for specific use cases that rely on the efficient
processing of large volumes of transactions, such as the distribution of tokens
via airdrops, or the rapid and consistent updating of data by decentralized
oracles or partner chains.

The semi-sequential nature of block propagation in Ouroboros Praos, where blocks
are relayed from one block producer to the next across potentially
geographically distant nodes, is a key factor contributing to these limitations.
The necessity of completing this global dissemination within the few-second
period places a fundamental constraint on the rate at which new blocks, and
consequently the transactions they contain, can be added to the blockchain. This
architectural characteristic stands in contrast to the largely untapped
potential of the network's underlying infrastructure, where the computational
and bandwidth resources of individual nodes often remain significantly
underutilized.

To transcend these inherent scaling barriers and unlock the latent capacity of
the Cardano network, a fundamental evolution of the core consensus algorithm is
imperative. Ouroboros Leios represents a departure from the sequential
processing model of Praos, aiming to introduce mechanisms for parallel
transaction processing and more efficient aggregation of transaction data. By
reorganizing how transactions are proposed, validated, and ultimately recorded
on the blockchain, this protocol upgrade seeks to achieve a substantial increase
in the network's overall throughput, enabling it to handle a significantly
greater volume of transactions within a given timeframe.

The Cardano Problem Statement [CPS-18 Greater Transaction Throughput][cps-18]
further motivates the need for higher transaction throughput and marshals
quantitative evidence of existing mainnet bottlenecks. Realizing higher
transaction rates is also necessary for long-term Cardano techno-economic
viability as rewards contributions from the Reserve pot diminish: fees from more
transactions will be needed to make up that deficit and keep sound the finances
of stakepool operations. (Currently, the Reserve contributes more than 85% of
the reward of a typical epoch, with less than 15% of the reward coming from the
collection of transaction fees. In five years, however, the Reserve contribution
will be much diminished.) Because a major protocol upgrade like Leios will take
significant time to implement, test, and audit, it is important to began
implementation well before transaction demand on mainnet exceeds the
capabilities of Ouroboros Praos. The plot below shows the historically
diminishing rewards and a forecast of their continued reduction: the forecast is
mildly uncertain because the future pattern of staking behavior, transaction
fees, and node efficiency might vary considerably.

![Forecast of rewards on Cardano mainnet](images/reward-forecast-bau.svg)

Ouroboros Praos cannot support the high transaction volume needed to generate
the fees that will eventually be needed to offset the diminishing rewards.
However, as sustained throughput of transactions grows beyond 50 transactions
per second, there is more opportunity for simultaneously reducing fees,
augmenting the Treasury, and increasing SPO and delegator rewards.

![SPO profitability under Praos, as a function of transaction volume](images/spo-profitability.svg)

## Specification

Leios extends Ouroboros Praos by enabling block producers to create an optional
second, larger block body called an [Endorser Block (EB)](#endorser-blocks-ebs)
alongside each standard
[Praos block (Ranking Block or RB)](#ranking-blocks-rbs). EBs undergo validation
by a dynamically selected committee of stake pools before inclusion in the
ledger.

### Protocol Overview

<div align="center">
<a name="figure-1"></a>
<p name="protocol-flow-figure">
  <img src="images/protocol-flow-overview.png" alt="Leios Protocol Flow">
</p>

_Figure 1: Ouroboros Leios Protocol Flow_

</div>

Leios works through a five-step process that introduces new block types and
validation mechanisms:

**Step 1: Block Production**

When a stake pool wins block leadership, they **simultaneously** create two
things:

- **Ranking Block (RB)**: A standard Praos block with extended header fields to
  announce the second block
- **Endorser Block (EB)**: A larger block containing additional transaction references

The RB chain continues to be distributed exactly as in Praos, while Leios introduces a separate header distribution mechanism for rapid EB discovery and equivocation detection.

**Step 2: EB Distribution**

Nodes receiving the RB header discover the announced EB and fetch its content. The EB contains references to transactions. If a node does not already possess a transaction referenced in the EB, it explicitly requests that transaction from peers.

**Step 3: Committee Validation**

A **voting committee** of stake pools validates the EB within a time window
called $L$:

- Committee members are selected via sortition (lottery based on stake)
- A committee member votes positively for an EB only if:
  - It has received the EB within $L_\text{vote}$ slots from its creation,
  - The EB corresponds to the EB announced in the latest block in the chain maintained by the party,
  - The transactions in the EB are a valid extension of the RB (and the corresponding chain) that announced it.
- The stage has two phases: voting period ($L_\text{vote}$) + vote diffusion period ($L_\text{diff}$)

**Step 4: Certification**

If enough committee votes are collected such that the total active stake exceeds a
**threshold** ($\tau$) (typically 60% of total stake), the EB becomes **certified**:

$$
\sum_{v \in \text{votes}} \text{stake}(v) \geq \tau \times \text{stake}_{\text{total}}
$$

This creates a compact **certificate** proving the EB's validity.

**Step 5: Chain Inclusion**

The certificate for an EB announced by RB may only be included in another RB' **if** all
conditions are met:

- RB' directly extends the target RB in the blockchain, and
- The creation slot of RB' and the end of the voting phase (RB creation timestamp + $L_\text{vote}$) differ by at least $L_\text{diff}$ slots. This ensures the EB is available to all honest nodes with good probability.

This **conditional inclusion** maintains Praos safety guarantees while achieving
higher throughput when network timing permits. When included:

- The certified EB's transactions become part of the permanent ledger
- Throughput increases significantly for that segment of the chain
- If timing is insufficient, only the standard RB is included (maintaining Praos
  baseline)

### Protocol Component Details

The protocol extends Praos with three main elements:

#### Ranking Blocks (RBs)

RBs are Praos blocks extended to support Leios by optionally announcing EBs in
their headers and embedding EB certificates in their bodies. In addition to
including transactions directly, RBs can also incorporate transactions from
certified EBs. The Leios-specific additions are: the optional `announced_eb`
field in the block header which announces a new EB by hash, the optional
`certified_eb` field in the header which references the EB being certified, and
the optional `eb_certificate` in the block body which contains the certificate
attesting to the validity of an EB through
[BLS-based voting](https://github.com/input-output-hk/ouroboros-leios/blob/main/crypto-benchmarks.rs/Specification.md)
by a committee of stake pools.

**Leios Extensions to RB Structure**:

1. **Header additions**:
   - `announced_eb` (optional): Hash of the EB created by this block producer
   - `certified_eb` (optional): Hash of the EB being certified by this RB

2. **Body additions**:
   - `eb_certificate` (optional): BLS aggregate certificate proving EB validity

These fields enable RBs to announce new EBs and include certificates for previously announced EBs, maintaining the conditional inclusion property that ensures safety.

The complete wire format showing these extensions is specified in [Appendix A.1](#ranking-block).

#### Endorser Blocks (EBs)

EBs are produced by the same stake pool that created the corresponding
announcing RB. They serve to reference additional transactions, increasing
throughput beyond what can be included directly in the RB. When an EB is
announced in an RB header via the `announced_eb` field, a voting period begins
as described in
[Voting Committee and Certificates](#voting-committee-and-certificates). Only
RBs that directly extend the announcing RB are eligible to certify the announced
EB by including a certificate.

The wire format for endorser blocks is specified in [Appendix A.1](#a1-core-data-structures).

#### Voting Committee and Certificates

The voting committee is a group of stake pools selected to validate EBs through
BLS-based vote aggregation. Only EBs that achieve the required quorum ($\tau$) of votes
are certified and eligible for inclusion in RBs.

Votes are categorized as either **persistent** (selected for the entire epoch)
or **non-persistent** (selected per EB), following the Fait Accompli sortition
scheme.

The complete technical specification is detailed in
[Specification for votes and certificates](#specification-for-votes-and-certificates).

> [!NOTE]
> **Vote Bundling**
> 
> The linked BLS specification mentions vote bundling as an optimization. However, this only applies when EB production is decoupled from RBs, which is not the case in this specification where each EB is announced by an RB.

The wire format for votes and certificates is specified in [Appendix A.1](#a1-core-data-structures).

### Protocol Parameters and Network Characteristics

The following sections distinguish between observed **network characteristics**
(which depend on topology and node capabilities) and tunable **protocol parameters**
(which can be adjusted via governance).

**Network Characteristics**

These are observed properties of the network topology and node capabilities:

<div align="center">
<a name="table-1"></a>

| Characteristic            |       Symbol        | Units | Description                                                 |          Typical Range          | Notes                                              |
| ------------------------- | :-----------------: | :---: | ----------------------------------------------------------- | :-----------------------------: | -------------------------------------------------- |
| RB diffusion time         | $\Delta_\text{RB}$  | slot  | Observed upper bound for ranking block (RB) diffusion to all nodes     |            2-6 slots            | Depends on network topology and conditions         |
| RB header diffusion time  | $\Delta_\text{hdr}$ | slot  | Observed time for RB headers to reach nodes                 |     $\leq \Delta_\text{RB}$     | Usually faster than full block diffusion           |
| EB diffusion time         | $\Delta_\text{EB}$  | slot  | Observed upper bound for endorser block (EB) diffusion to all nodes    |            2-8 slots            | May be slower than RBs due to larger size          |

_Table 1: Network Characteristics_

</div>

**Protocol Parameters**

These parameters are configurable and subject to governance decisions,
constrained by the network characteristics above:

<div align="center">
<a name="table-2"></a>

| Parameter                     |    Symbol     |  Units   | Description                                                            |                   Constraints                   | Rationale                                                     |
| ----------------------------- | :-----------: | :------: | ---------------------------------------------------------------------- | :---------------------------------------------: | ------------------------------------------------------------- |
| Voting period length          | $L_\text{vote}$ |   slot   | Duration during which committee members can vote on endorser blocks    | $L_\text{vote} \geq 3\Delta_\text{hdr}$ | Must allow EB diffusion and equivocation detection before voting |
| Vote diffusion period length | $L_\text{diff}$ |   slot   | Duration for vote propagation after voting period ends                | $L_\text{diff} \geq \Delta_\text{hdr}$ | Must allow votes to propagate before certificate inclusion   |
| Ranking block max size        | $S_\text{RB}$ |  bytes   | Maximum size of a ranking block                                        |                $S_\text{RB} > 0$                | Limits RB size to ensure timely diffusion                     |
| Endorser-block referenceable transaction size | $S_\text{EB-tx}$ |  bytes   | Maximum total size of transactions that can be referenced by an endorser block |                $S_\text{EB-tx} > 0$                | Limits total transaction payload to ensure timely diffusion within stage length |
| Endorser block max size       | $S_\text{EB}$ |  bytes   | Maximum size of an endorser block itself                               |                $S_\text{EB} > 0$                | Limits EB size to ensure timely diffusion; prevents issues with many small transactions |
| Praos active slot coefficient | $f_\text{RB}$ |  1/slot  | Probability that a party will be the slot leader for a particular slot |       $0 < f_\text{RB} \leq \Delta_\text{RB}^{-1}$        | Blocks should not be produced faster than network delay       |
| Mean committee size           |      $n$      | parties  | Average number of stake pools selected for voting                      |                     $n > 0$                     | Ensures sufficient decentralization and security              |
| Quorum size                   |    $\tau$     | fraction | Minimum fraction of committee votes required for certification         |                  $\tau > 0.5$                   | Prevents adversarial control while ensuring liveness          |

_Table 2: Leios Protocol Parameters_

</div>

> [!NOTE]
> **EB Size Constraints**
> 
> Two separate parameters control EB sizes:
> - $S_\text{EB}$ limits the size of the EB data structure itself, preventing issues when many small transactions create large numbers of transaction references (32 bytes each)
> - $S_\text{EB-tx}$ limits the total size of transactions that can be referenced, controlling the actual transaction payload
> 
> For example, an EB referencing 10,000 transactions of 100 bytes each would have $S_\text{EB-tx} = 1$ MB but the EB itself would be at least 320 KB just for the transaction hashes.

### Specification for votes and certificates

Leios requires a voting and certificate scheme to validate endorser blocks. This
specification defines a BLS-based implementation that meets the protocol
requirements with concrete performance characteristics. The detailed requirements
for the voting and certificate scheme are specified in
[Appendix: Requirements for votes and certificates](#appendix-requirements-for-votes-and-certificates).

#### Committee Selection

**Persistent Voters**: Selected once per epoch using the
[Fait Accompli scheme](https://iohk.io/en/research/library/papers/fait-accompli-committee-selection-improving-the-size-security-tradeoff-of-stake-based-committees/).
These pools vote in every election during the epoch.

**Non-persistent Voters**: Selected per EB via local sortition based on the
election identifier. The probability that a pool with stake fraction $σ$
receives $k$ votes follows:

$$
\mathcal{P}(k) := \frac{(n \cdot \sigma)^k \cdot e^{- n \cdot \sigma}}{k!}
$$

**Committee Size**: Minimum 500 voters required for security, with quorum
threshold of at least 60% of total stake.

#### Key Registration

Stake pools register BLS keys with proof-of-possession:

- **Public Key**: 96 bytes (BLS12-381 with compression)
- **Proof of Possession**: 96 bytes
- **Pool ID**: 28 bytes
- **KES Signature**: 448 bytes
- **Total Registration Size**: 668 bytes

Keys are registered as part of operational certificates and do not require
periodic rotation.

#### Vote Structure

**Persistent Votes** (90 bytes):

- Election ID: 8 bytes
- EB hash: 32 bytes
- Pool identifier: 2 bytes
- Vote signature: 48 bytes

**Non-persistent Votes** (164 bytes):

- Election ID: 8 bytes
- EB hash: 32 bytes
- Pool ID: 28 bytes
- Eligibility signature: 48 bytes
- Vote signature: 48 bytes

Each vote is submitted individually for a specific endorser block.

#### Certificate Structure

Certificates aggregate votes into compact proofs, with size formula:

$$
\text{certificate bytes} = 136 + \left\lceil \frac{m}{8} \right\rceil + 76 \times (n - m)
$$

Where m = persistent voters, n = total committee size.

**Components**:

- Election ID and EB hash: 40 bytes
- Persistent voter bitset: ⌈m/8⌉ bytes
- Non-persistent voter IDs: 28×(n-m) bytes
- Eligibility proofs: 48×(n-m) bytes
- Aggregate signatures: 96 bytes

**Size Characteristics**: Under 10 kB for realistic Cardano mainnet stake
distributions (assuming 80% persistent, 20% non-persistent voters).

#### Performance Requirements

<div align="center">
<a name="table-3"></a>

| **Operation Type**      | **Persistent Vote** | **Non-persistent Vote** |
|------------------------ |:------------------:|:----------------------:|
| Generation              | 135 μs             | 280 μs                 |
| Verification            | 670 μs             | 1.4 ms                 |

_Table 3: Vote operation times for persistent and non-persistent voters_
</div>

<div align="center">
<a name="table-4"></a>

| **Operation Type**      | **Certificate** |
|------------------------ |:--------------:|
| Generation              | ~90 ms         |
| Verification            | ~130 ms        |

_Table 4: Certificate operation times_
</div>

#### Certificate Size Analysis

The following shows certificate characteristics for Cardano mainnet Epoch 535
stake distribution:

<div align="center">

| **Persistent Voters**                                    | **Certificate Size**                                             |
| -------------------------------------------------------- | ---------------------------------------------------------------- |
| ![Fait-accompli voters](images/fait-accompli-voters.svg) | ![Fait-accompli certificate size](images/fait-accompli-cert.svg) |

_Certificate size scaling with committee size for realistic stake distribution_

</div>


> [!NOTE]
> **Voting Implementation**
> 
> The detailed BLS-based voting and certificate scheme, including key registration, Fait Accompli sortition, and local sortition algorithms, is specified in the [BLS certificates specification](https://github.com/input-output-hk/ouroboros-leios/blob/main/crypto-benchmarks.rs/Specification.md) and includes a [reference implementation](https://github.com/input-output-hk/ouroboros-leios/tree/main/crypto-benchmarks.rs).

### Node Behavior

The Leios protocol introduces new node responsibilities and message flows beyond those in Praos, reflecting the additional steps of EB creation and announcement, committee voting, and certificate aggregation. The following sequence diagram outlines the interactions that nodes perform as they participate in block production, transaction propagation, validation, and certification in a simplified way.

> [!Note]
> The following interactions would actually be interleaved below, due to mini protocol pipelining. Details on mini-protocols follow this section.

<div align="center">
<a name="figure-2"></a>

```mermaid
sequenceDiagram
    participant U as Upstream<br/>previous block (RB) producer
    participant BP as Block Producer<br/>current node  
    participant D as Downstream<br/>subsequent node(s)

    Note over U,D: Transaction Propagation
    D->>BP: Diffuse Transaction
    Note over BP: Add to Mempool
    BP->>U: Diffuse Transaction
    Note over U: Add to Mempool

    Note over U,D: Block Production

    Note over U: 1. Create RB<br/>announce EB &<br />include EB Cert

    U->>BP: 2. Sync RB Headers
    BP->>D: 2.a Sync RB Headers  
    U->>BP: 3. Fetch RB Body

    Note over BP: 4. Validate RB & EB Cert<br/>adopt Block
    BP->>D: 5. Serve RB

    Note over BP: 6. Check Tx Availability<br/>in mempool
    U->>BP: 7. Fetch missing<br />transactions of EB
    
    Note over BP: 8. Validate EB
    BP->>D: 9. Serve EB
    Note over BP: 10. Vote on EB<br />(if eligible)
    U->>BP: 11. Sync Votes
    BP->>D: 11.a Serve Votes (+ own vote)
    
    Note over BP: 12. Collect votes<br/>from other voters
    Note over BP: 13. Verify vote<br/>signatures & eligibility
    Note over BP: 14. Aggregate certificate<br/>from votes  
    Note over BP: 15. Create next RB<br />include EB certificate &<br />announce next EB
```

_Figure 2: Up- and downstream interactions of a node (simplified)_

</div>

The diagram above illustrates in a simplified manner the complete Leios workflow, numbered to show the sequence of interactions. While many steps introduce new behaviors, several core Praos mechanisms remain unchanged:

**Transaction propagation** uses the TxSubmission mini-protocol exactly as implemented in Praos. Transactions flow from downstream to upstream nodes through diffusion, where they are validated against the current ledger state before being added to local mempools. The protocol maintains the same FIFO ordering and duplicate detection mechanisms.

**RB body synchronization** (Steps 3 and 5) employs ChainSync and BlockFetch protocols without modification for fetching complete ranking blocks after headers are received. The pipelining and batching optimizations for block body transfer remain unchanged from Praos.

**Chain selection** follows the longest-chain rule exactly as in Praos. EBs are treated as auxiliary data that do not affect chain validity or selection decisions. Fork choice depends solely on RB chain length, with EB certificates serving only as inclusion proofs for transaction content. This design ensures the protocol maintains liveness - the RB chain can continue growing even if some EBs fail to achieve certification, with RBs simply excluding uncertified EBs and validating transactions against the predecessor RB's ledger state.

**Ledger state management** continues using Praos transaction validation rules and UTxO ledger updates. The same phase-1 and phase-2 validation applies, with EBs adding transactions to the ledger only when properly certified and included via RB references.

#### New Requirements

Leios introduces new node behaviors aligned with the protocol workflow:

**Step 2: RB Header Synchronization**  
RB headers diffuse via the new RbHeaderRelay mini-protocol independently of standard ChainSync. This separate mechanism enables rapid EB discovery within the strict timing bound $\Delta_\text{hdr}$. Nodes propagate at most two headers per (slot, issuer) pair to detect equivocation. The header contains the EB hash when the block producer created an EB, allowing peers to discover and fetch the corresponding EB.

**Steps 3-5: RB Body Handling**  
After receiving headers, nodes fetch RB bodies via standard BlockFetch protocol (Step 3). Upon receipt, nodes validate the RB and any included EB certificate (Step 4), adopting the block if valid. The node then serves the validated RB to downstream peers (Step 5). This follows standard Praos mechanisms with the addition of certificate validation.

**Steps 6-7: Transaction Availability**  
When an RB announces an EB, nodes check their mempool for all referenced transactions (Step 6). Missing transactions trigger fetches from peers via TxFetch mini-protocol (Step 7). This ensures nodes have all transaction data before attempting EB validation.

**Steps 8-9: EB Validation and Distribution**  
Nodes validate the complete EB including all transactions against the appropriate ledger state (Step 8). To limit DoS exposure, nodes employ a two-stage approach: lightweight pre-forwarding checks (VRF proof, hash matching) before propagation, followed by full transaction validation. Valid EBs are served to downstream peers via EbRelay mini-protocol using **freshest-first delivery** (Step 9). This policy prevents timing attacks by prioritizing recent EBs over historical ones. All nodes must receive all EBs regardless of fork to prevent withholding attacks.

**Step 10: Voting on EBs**  
Committee members selected via sortition vote on valid EBs within the $L_\text{vote}$ window. Voting occurs only if: (1) the EB corresponds to the node's chain tip, (2) no equivocation exists for that slot, (3) the node is elected to the committee, and (4) the EB age is under $L_\text{vote}$ slots. Votes issue after the RB is $3\Delta_\text{hdr}$ old to ensure equivocation detection.

**Steps 11-12: Vote Collection**  
Votes propagate via VoteRelay mini-protocol (Step 11), with nodes forwarding at most one vote per (slot, committee member) pair. Nodes collect votes from the network (Step 12), maintaining a running tally for each EB to track progress toward the quorum threshold.

**Steps 13-14: Certificate Aggregation**  
Nodes verify vote signatures and committee eligibility proofs (Step 13). When total voting stake reaches the threshold $\tau$, nodes aggregate valid votes into a compact BLS certificate (Step 14). See [Specification for votes and certificates](#specification-for-votes-and-certificates) for detailed validation procedures.

**Step 15: Next Block Production**  
Block producers creating new RBs include certificates for EBs that meet timing constraints: the new RB's slot must exceed the certified EB's creation time by at least $L_\text{vote} + L_\text{diff}$ slots. This ensures network-wide EB availability. The producer may also announce a new EB extending their RB.

> [!Important]
> **Validation Dependencies** 
> 
> Including an EB certificate creates a dependency - downstream nodes cannot validate the RB until they receive the referenced EB. This could delay RB propagation beyond Praos timing assumptions ($\Delta_\text{RB}$) if EB propagation is slow. Protocol parameters must ensure $L_\text{diff} > \Delta_\text{EB}$ to prevent this timing violation.

**Mempool Requirements**  
Mempool capacity must accommodate expanded transaction volume: $\text{Mempool} \geq 2 \times S_\text{RB} + S_\text{EB-tx}$. Nodes optimistically include EB transactions upon announcement, revalidating if certification fails.



### Network

As outlined above, Leios splits transactions between RBs and EBs, with EB inclusion dependent on committee voting and certification. Unlike Ouroboros Praos where the RB chain contains all necessary data, Leios nodes require additional message types to:

- **Reconstruct ledger state**: EBs containing certified transactions
- **Participate in consensus**: Vote on EBs and construct certificates  
- **Detect equivocation**: RB headers from competing forks

#### Unchanged Praos Mini-Protocols

<<<<<<< HEAD
As described in [Node Behavior](#node-behavior), existing Praos protocols (ChainSync, BlockFetch, TxSubmission) continue to operate with only minor modifications: RB headers gain optional fields for EB announcements, some RBs carry certificates, and mempools expand to approximately $2 \times S_\text{RB} + S_\text{EB-tx}$.
=======
As described in [Node Behavior](#node-behavior), existing Praos mini-protocols (ChainSync, BlockFetch, TxSubmission) continue to operate with only minor modifications:

1. **ChainSync** - Exchanges RB headers that now include optional fields:
   - `announced_eb`: Hash of a newly created EB (when producer creates one)
   - `certified_eb`: Hash of an EB being certified (when including a certificate)

2. **BlockFetch** - Retrieves RB bodies that may contain:
   - `eb_certificate`: BLS aggregate certificate for a previously announced EB
   - Standard transactions as before

3. **TxSubmission** - Unchanged except for expanded mempool capacity to support both RB and EB transaction pools
>>>>>>> 86d2539c

#### Leios Mini-Protocols

Leios introduces **five new mini-protocols** to handle the additional message types required for EB distribution, voting, and certificate construction. These protocols fall into two categories, relay and fetch as follows:

<div align="center">
<a name="table-6"></a>

| **Protocol** | **Category** | **Purpose** | **Timing Constraint** |
| :----------: | :----------: | ----------- | --------------------- |
| **RbHeaderRelay** | Relay | Diffuse RB headers for equivocation detection | Must achieve $\Delta_\text{hdr}$ diffusion |
| **EbRelay** | Relay | Diffuse fresh EBs to enable timely validation | Must reach voters within $L_\text{vote}$ |  
| **VoteRelay** | Relay | Diffuse valid votes for certificate aggregation | Must diffuse within $L_\text{diff}$ |
| **EbFetch** | Fetch | Retrieve certified EBs for chain reconstruction | On-demand after certificate inclusion |
| **TxFetch** | Fetch | Retrieve referenced transactions for EB validation | Before EB validation completes |

_Table 6: Leios Mini-Protocols_

</div>

These protocols share design principles that enable Leios to achieve its performance goals while maintaining security. The relay protocols implement freshest-first delivery to maximize the probability of certification within the voting period windows. EbRelay specifically employs optimistic forwarding — diffusing EBs before completing full transaction validation — to minimize latency at the cost of potentially forwarding some invalid blocks. To prevent spam from equivocating producers, RbHeaderRelay propagates at most two headers per (slot, issuer) pair, which suffices to prove misbehavior. All protocols incorporate cryptographic signature validation before forwarding to mitigate DoS attacks, with VoteRelay going further by only forwarding cryptographically valid votes. Finally, nodes must receive all EBs regardless of which fork they follow, preventing adversaries from selectively withholding blocks to manipulate voting outcomes.

#### RbHeaderRelay Mini-Protocol

This protocol diffuses RB headers across the network within $\Delta_\text{hdr}$ slots to enable equivocation detection, distributing only headers (not full blocks) to meet this timing bound. By avoiding full block validation, it ensures that all nodes receive RB headers before voting begins, maintaining awareness of all competing chains and equivocations across the network.

##### Protocol Overview

RbHeaderRelay is a **pull-based relay protocol** that enables nodes to request and receive RB headers from peers. It implements the Relay mini-protocol pattern used in Ouroboros networks for transaction submission, extended with equivocation-aware rules to ensure all nodes can detect competing chains.

**Key Properties**:
- **Pull-based design**: Nodes request headers from peers, preventing DoS attacks
- **Freshest-first delivery**: Prioritizes recent headers over historical ones
- **Equivocation handling**: Serves at most two headers per (slot, issuer) pair
- **Cryptographic validation**: Signature and VRF verification before serving
- **Universal availability**: Headers served regardless of fork preference

##### Parameters

The protocol parameters follow the Relay pattern described in the [Ouroboros Network Specification](https://ouroboros-network.cardano.intersectmbo.org/pdfs/network-spec/network-spec.pdf#section.3.9):

<div align="center">
<a name="table-7"></a>

| Parameter | Type | Description |
| --------- | ---- | ----------- |
| `maxAge` | `SlotNo` | Maximum age for header relay ($2 \times \Delta_\text{hdr}$) |
| `id` | `HeaderHash` | Blake2b-256 hash of the RB header |
| `info` | `(SlotNo, NodeId)` | Slot and issuer for equivocation detection |
| `datum` | `RbHeader` | The RB header including optional EB announcement |

_Table 7: RbHeaderRelay Protocol Parameters_

</div>

##### Message Flow

The following sequence diagram shows how RB headers propagate through the network via pull-based requests. This example demonstrates the non-blocking variant used for continuous header discovery:

<p align="center">
<a name="figure-7"></a>

```mermaid
sequenceDiagram
    participant U as Upstream<br/>(has RB x)
    participant N as Node<br/>(current)
    participant D as Downstream
    
    Note over U,D: Node actively requests headers from peers
    
    N->>U: MsgRequestIdsNonBlocking
    D->>N: MsgRequestIdsNonBlocking
    
    U->>N: MsgReplyIds<br/>[(hash(x), (slot, issuer))]
    N->>U: MsgRequestData<br/>[hash(x)]
    U->>N: MsgReplyData<br/>[RbHeader(x)]
    
    Note over N: Validates header x
    
    N->>D: MsgReplyIds<br/>[(hash(x), (slot, issuer))]
    D->>N: MsgRequestData<br/>[hash(x)]
    N->>D: MsgReplyData<br/>[RbHeader(x)]
    
    Note over U,D: MsgRequestIdsBlocking would wait<br/>for new headers if none available
```

</p>
<p align="center"><em>Figure 7: RbHeaderRelay Message Flow</em></p>

##### Protocol Messages

<div align="center">
<a name="table-8"></a>

| Message                    | Description                                                      |
|:-------------------------- |:-----------------------------------------------------------------|
| **MsgInit**                | Initial handshake message to start the protocol                  |
| **MsgRequestIdsBlocking**  | Request header IDs, blocking until new ones available            |
| **MsgRequestIdsNonBlocking** | Request header IDs, returning immediately (possibly empty)     |
| **MsgReplyIds**            | Reply with list of available header IDs and metadata             |
| **MsgRequestData**         | Request specific headers by their IDs                            |
| **MsgReplyData**           | Reply with requested header data                                 |
| **MsgDone**                | Graceful termination when peer is in blocking state              |

_Table 8: RbHeaderRelay Protocol Messages_

</div>

##### State Machine

The protocol follows the standard Relay state machine with states for requesting and serving headers:

<p align="center">
<a name="figure-8"></a>

```mermaid
stateDiagram-v2
    [*] --> StInit
    StInit --> StIdle: MsgInit
    
    StIdle --> StIdsBlocking: MsgRequestIdsBlocking
    StIdle --> StIdsNonBlocking: MsgRequestIdsNonBlocking
    StIdle --> StData: MsgRequestData
    
    StIdsBlocking --> StIdle: MsgReplyIds
    StIdsNonBlocking --> StIdle: MsgReplyIds
    StData --> StIdle: MsgReplyData
    
    StIdsBlocking --> StDone: MsgDone
    StDone --> [*]
    
    classDef producer fill:#fff4e6,stroke:#ff6f00,stroke-width:2px
    classDef consumer fill:#e8f5e9,stroke:#4caf50,stroke-width:2px
    classDef init fill:#f3e5f5,stroke:#7b1fa2,stroke-width:2px
    classDef done fill:#efebe9,stroke:#5d4037,stroke-width:2px
    
    class StInit init
    class StIdle consumer
    class StIdsBlocking,StIdsNonBlocking,StData producer
    class StDone done
```

</p>
<p align="center"><em>Figure 8: RbHeaderRelay State Machine</em></p>

<div align="center">
<a name="table-9"></a>

| **Current State** | **Message** | **Parameters** | **Next State** | **Description** |
| ----------------- | ----------- | -------------- | -------------- | --------------- |
| **`StInit`** | `MsgInit` | — | **`StIdle`** | Initialize protocol |
| **`StIdle`** | `MsgRequestIdsBlocking` | `req: count` | **`StIdsBlocking`** | Request new headers (blocking), where `count` is the number of new header IDs requested |
| **`StIdle`** | `MsgRequestIdsNonBlocking` | `req: count` | **`StIdsNonBlocking`** | Request new headers (non-blocking), where `count` is the number of new header IDs requested |
| **`StIdle`** | `MsgRequestData` | `[HeaderHash]` | **`StData`** | Request specific headers |
| **`StIdsBlocking`** | `MsgReplyIds` | `[(hash, (slot, issuer))]` | **`StIdle`** | Reply with available header IDs (blocks until at least one available) |
| **`StIdsNonBlocking`** | `MsgReplyIds` | `[(hash, (slot, issuer))]` | **`StIdle`** | Reply with available header IDs (may be empty if none available) |
| **`StData`** | `MsgReplyData` | `[RbHeader]` | **`StIdle`** | Reply with requested headers |
| **`StIdsBlocking`** | `MsgDone` | — | **`StDone`** | Terminate protocol |

_Table 9: RbHeaderRelay State Transitions_

</div>

##### State Agencies

The following table shows which party has agency (i.e., can send messages) in each state:

<div align="center">
<a name="table-10"></a>

| **State** | **Agency** |
| --------- |:----------:|
| **`StInit`** | Client |
| **`StIdle`** | Server |
| **`StIdsBlocking`** | Client |
| **`StIdsNonBlocking`** | Client |
| **`StData`** | Client |
| **`StDone`** | None |

_Table 10: RbHeaderRelay State Agencies_

</div>

##### Size Limits

To prevent resource exhaustion attacks, the protocol enforces the following message size limits:

<div align="center">
<a name="table-11"></a>

| **State** | **Size Limit (bytes)** |
| --------- | ---------------------:|
| **`StInit`** | 5,760 |
| **`StIdle`** | 5,760 |
| **`StIdsBlocking`** | 32,768 |
| **`StIdsNonBlocking`** | 32,768 |
| **`StData`** | 2,097,152 |

_Table 11: RbHeaderRelay Size Limits per State_

</div>

##### Timeouts

The protocol enforces timeouts to ensure liveness and prevent indefinite blocking:

<div align="center">
<a name="table-12"></a>

| **State** | **Timeout** | **Description** |
| --------- | ----------- | --------------- |
| **`StInit`** | 10s | Initial handshake |
| **`StIdle`** | — | No timeout (waiting for requests) |
| **`StIdsBlocking`** | — | No timeout (blocking operation) |
| **`StIdsNonBlocking`** | 5s | Must respond promptly |
| **`StData`** | 30s | Allow for header retrieval |

_Table 12: RbHeaderRelay Timeouts per State_

</div>

##### Validation Rules

Headers undergo two stages of validation:

**Pre-serving checks** (before responding):
1. **Signature verification**: Valid issuer signature
2. **VRF verification**: Valid slot leader proof  
3. **Freshest-first check**: Header age < `maxAge`
4. **Equivocation limit**: At most 2 headers per (slot, issuer)

**Post-receipt validation** (by requester):
1. **Parent existence**: Parent block available locally
2. **Chain extension**: Properly extends a known chain
3. **Protocol compliance**: Follows Praos chain extension rules

##### Wire Format

The complete CDDL specification for RbHeaderRelay messages is provided in [Appendix A.2](#rbheaderrelay).

##### Implementation Considerations

**Equivocation Detection**:
```
For each (slot, issuer) pair:
- Serve first header immediately after pre-validation
- Serve second header (if different) as equivocation proof
- Reject requests for additional headers for same (slot, issuer)
```

**Request Management**:
- Nodes continuously request headers from peers using the non-blocking variant
- The protocol supports both blocking (wait for headers) and non-blocking (immediate response) request modes

**Memory Management**:
- Maintain sliding window of headers based on `maxAge` parameter
- Index by (slot, issuer) for equivocation detection
- Prune headers older than `maxAge`

**Timing Requirements**:
- Network propagation target: Headers must diffuse within $\Delta_\text{hdr}$ slots
- Pre-serving validation must be fast enough to not delay propagation

##### Security Considerations

The protocol includes the following security measures:

1. **DoS Protection**: Rate limiting of requests per peer
2. **Spam Prevention**: Cryptographic validation before serving headers  
3. **Eclipse Attack Mitigation**: Maintain connections to diverse peers
4. **Withholding Detection**: Monitor header arrival times relative to $\Delta_\text{hdr}$

#### EbRelay Mini-Protocol  

> [!Warning]
> **TODO**: Protocol specification

#### VoteRelay Mini-Protocol

> [!Warning]
> **TODO**: Protocol specification

#### EbFetch Mini-Protocol

> [!Warning]
> **TODO**: Protocol specification

#### TxFetch Mini-Protocol

> [!Warning]
> **TODO**: Protocol specification


### Incentives

> [!Warning]
>
> This section is work in progress.

- Reward EB creation, even if some EBs are not included in the final chain
- Motivate voter participation, while blocking system gaming
- Distribute fees among EB producers, main block producers, and voters

## Rationale: how does this CIP achieve its goals?

> [!NOTE]
>
> The rationale fleshes out the specification by describing what motivated the
> design and what led to particular design decisions. It should describe
> alternate designs considered and related work. The rationale should provide
> evidence of consensus within the community and discuss significant objections
> or concerns raised during the discussion.
>
> It must also explain how the proposal affects the backward compatibility of
> existing solutions when applicable. If the proposal responds to a [CPS][], the
> 'Rationale' section should explain how it addresses the CPS and answer any
> questions that the CPS poses for potential solutions.

### How Leios increases throughput

The throughput of a Nakamoto consensus like Ouroboros Praos is intrinsically
limited by the strict requirement for rapid global propagation of each block
approximately before the next leader produces a block. Leios escapes that
limitation by allowing block producers to create larger endorser blocks (EBs)
that are voted on by a dynamically selected representative committee of stake
pools, ensuring broad participation in the validation process. The voting
process on these endorser blocks occurs in a more relaxed and extended manner
over a multi-slot stage, allowing for greater network latency tolerance. When a
quorum is reached, that quorum is recorded in a subsequent Praos block. The
majority voting by this committee ensures consensus on the endorser block while
inheriting and maintaining Praos's robust resistance to adversarial activity, as
the final commitment is anchored in the secure Praos chain.

> [!WARNING]
> TODO:
> - Improve answer on how leios is solving [CPS-18][cps-18]
>   - why proposed protocol results in more throughput
>   - how increase in plutus budget is possible now (only if we have a concrete proposal in specification)
>
> - Incorporate why 10x throughput is enough / link back to economic sustainability from motivation
>
> - Incorporate argument of doing one order of magnitude change at a time
>
> - Re-add or drop analogies?

<!--
As a result of this decoupled approach, Leios can utilize nearly the full
bandwidth available to the network of nodes without requiring unrealistically
fast propagation of blocks: Leios employs a structured, multi-stage process
where endorser blocks are announced and then voted upon in subsequent stages
before being certified by a Praos block. Think of Praos as a single-lane highway
where every car (block) needs to travel the entire length before the next can
start. Leios, in contrast, is like having larger vehicles (endorser blocks) that
undergo inspection and approval before joining the main highway (Praos chain),
achieving higher capacity through this validation process.

In analogy, imagine Praos as a single courier diligently collecting and
delivering individual letters one by one, limiting the delivery speed to their
individual capacity. Ouroboros Leios, however, operates like a mail sorting
office where larger packages (endorser blocks) are prepared and then go through
a quality inspection process (voting) before being dispatched by the main
courier (Praos chain), achieving significantly higher delivery volume through
this structured validation approach.
-->

Concretely, the [specified protocol and parameterization](#specification)
results in roughly a **10x** throughput increase by combining the transaction
capacity of regular blocks with that of certified EBs. The formula below
expresses this: throughput equals the rate of regular block production times the
sum of their capacity and the additional capacity from Endorser Blocks that are
certified.

> [!WARNING]
> What about the maximum number / size of referenced transactions?

$$
\text{Throughput} = f_{\text{RB}} \times \left( S_\text{RB} + S_\text{EB-tx} \times f_\text{EB} \right)
$$

Where:
- $f_{\text{RB}}$ — Rate of RB production (protocol parameter)
- $S_\text{RB}$ — Maximum size of an RB (protocol parameter)
- $S_\text{EB-tx}$ — Maximum total size of transactions that can be referenced by an EB (protocol parameter)
- $f_\text{EB}$ — Fraction of RBs that include an EB as observed under realistic
  network conditions and timing constraints.

While even higher throughput may be possible, and should be explored during
implementation to validate mainnet compatible parameters, increasing the
capacity of Cardano further is likely blocked by the **significantly increased**
potential chain growth. _Assuming sustained demand_ of `100 tx/s` of [current
average
sized](https://github.com/input-output-hk/ouroboros-leios/tree/main/docs/cost-estimate#cost-revenue-analysis)
transactions of `~1400 Bytes`, the chain would grow `~11 GBytes` per day or
`~337 GBytes` per month. Pushing this even higher did not sound reasonable and
would require a solution to the **chain growth problem**, which is out of scope
of this CIP and may even demand a dedicated CPS.

See also [evidence section](#evidence-that-leios-provides-high-throughput)
for empirical studies on possible throughput.

### Why this protocol variant

The proposed protocol is a radically simplified version of what was published in
the [Leios research paper][leios-paper]. The simplifcations were primarily made
to reduce the concurrent processing of Cardano transactions as much as possible
while still allowing roughly a 10x throughput increase.

The protocol design as published is optimal in its usage of available network
and compute resources, but comes at the cost of significantly increased
inclusion latency (> 5x) and a high level of concurrency. Both of which are
undesirable in a real-world deployment onto the Cardano mainnet and need to be
carefully weighed against the throughput increase:

**Higher latency** of transactions reaching the ledger (a.k.a settlement time)
allows for higher throughput because work can be performed for a longer time.
This is particularly evident with protocol designs that have many rounds and
consequently many network roundtrips. For example, preparing input blocks as
described in the paper is an additional round of validation and communication.
High latency is however a straight-forward drawback and will impact both,
applications built on Cardano and end user experience. As also stated in the
goals of [CPS-18][cps-18], a deployment of Leios should not result in
unreasonable increases of settlement time. In the mid-term potential synergies
with [Peras](https://github.com/cardano-foundation/CIPs/tree/master/CIP-0140)
could make higher latency pipeline designs feasible again.

**Higher concurrency** allows for higher throughput by doing more transaction
processing at the same time. In the published design and otherwise discussed
variants concurrency is introduced by allowing agreement on sequences of
transactions independently of the Proas block production. This is the case for
when endorser blocks would be announced separately from Praos blocks or input
blocks be produced on a completely separate schedule. While such protocol
designs often result in higher latency due to more rounds, concurrency in itself
gives rise to the dedicated problem of _conflicting transactions_.

> [!WARNING]
> TODO:
> - Conflicting txs a.k.a UTxO congestion on Cardano
>   - Competing spending of UTxOs is to be expected
>   - Also a network-based attack possible (link threat model?)
>
> - Conflicting transactions can either be
>   - accepted = failing transactions vs. Cardano USP of only paying fees when included
>   - reduced -> sharding reduces (!not eliminates!) amount of potential conflict, but has lots of impact & complexity
>   - reconciled -> a certain number of conflicts can be dealt with; tombstoning to reduce storage waste
>
> - We chose the third option and hence only proposed no / a modest increase in concurrency
>
> - Incorporate:
>
> This Linear Leios variant was chosen over the full Leios protocol described in
> the research paper for several practical deployment considerations:
>
> **Simplified Architecture**: By removing input blocks and reducing concurrency,
> Linear Leios significantly simplifies the implementation while still achieving
> substantial throughput improvements over Ouroboros Praos.
>
> **Reduced Attack Surface**: The elimination of concurrent input block production
> removes complex equivocation handling and transaction conflict resolution that
> would be required in full Leios.
>
> **Incremental Deployment**: Linear Leios provides a more manageable upgrade path
> from Praos, allowing the ecosystem to gain experience with EB voting and
> certification before considering more complex variants.
>
> **Conservative Risk Profile**: The simplified model reduces implementation risk
> while still delivering significant throughput benefits, making it suitable for
> a production blockchain with significant economic value.
>
> ### Design trade-offs and simplifications
>
> **Concurrency Model**: Linear Leios trades some potential throughput for
> simplicity by allowing only one EB per RB producer, eliminating the need for
> complex transaction sharding and conflict resolution mechanisms.
>
> **Implementation Complexity**: The removal of input blocks significantly reduces
> the complexity of ledger state management, mempool handling, and network protocols
> while still enabling substantial throughput improvements.
>
> **Throughput vs. Safety**: This variant prioritizes safety and implementability
> over maximum theoretical throughput, providing a solid foundation for future
> protocol enhancements.

### Why Leios is practical to implement

> [!WARNING]
> TODO:
>
> - Shorten?
> - Incorporate: it's rather simple - offers minimal changes to existing implementation
> - Could also mention here:
>   - meets most urgent need - the economic sustainable threshold (from motivation)
>   - allows for progressive updates of infrastructure (node operators)

Leios is designed as an overlay protocol to Praos and consequently changes to
Cardano node infrastructure are often extensional. The existing network
protocols do not need to change, while the new mini-protocols for diffusion of
EBs and votes are to defined using the existing network protocol framework.

Besides storing ranking blocks, consensus nodes will be required to store and
serve EBs and the mempool requires a size increase, optimistic adoption of EBs
and generally less aggressive pruning of transactions. Leios adds complexity to
chain selection and adopting blocks as ledger state construction needs to be
deferred to not impact (ranking) block diffusion. Adjustments to the rewards
model will also be required.

The required cryptographic primitives are already used in production in various
parts of the Cardano and blockchain ecosystems. The performance of the
cryptographic operations required for Leios is demonstrated by a prototype
implementation[^3] and the benchmarks in the Appendix [Cryptographic
benchmarks](#cryptographic-benchmarks). The small size (less than 9 kB) of Leios
certificates is documented in the Appendix [Certificate size for realistic stake
distributions](#certificate-size-for-realistic-stake-distributions).

The [Resource requirements](#resource-requirements), discussed below, modestly
increase the requirements for running a Cardano node but not beyond commonly
available commodity hardware.

### Evidence and simulation analysis

#### Metrics

> [!NOTE]
>
> This is a preliminary set of metrics that will be finalized when the Leios
> protocol variants are finalized and the simulation studies are complete.

The performance of a protocol like Leios can be characterized in terms of its
efficient use of resources, its total use of resources, the probabilities of
negative outcomes due to the protocol's design, and the resilience to adverse
conditions. Metrics measuring such performance depend upon the selection of
protocol parameters, the network topology, and the submission of transactions.
The table below summarizes key metrics for evaluating Leios as a protocol and
individual scenarios (parameters, network, and load).

| Category   | Metric                                                    | Measurement                                                                                                     |
| ---------- | --------------------------------------------------------- | --------------------------------------------------------------------------------------------------------------- |
| Efficiency | Spatial efficiency, $`\epsilon_\text{spatial}`$           | Ratio of total transactions size to persistent storage                                                          |
|            | Temporal efficiency, $`\epsilon_\text{temporal}(s)`$      | Time to include transaction on ledger                                                                           |
|            | Network efficiency, $`\epsilon_\text{network}`$           | Ratio of total transaction size to node-averaged network usage                                                  |
| Protocol   | TX inclusion, $`\tau_\text{inclusion}`$                   | Mean number of slots for a transaction being included in any EB                                                 |
|            | Voting failure, $`p_\text{noquorum}`$                     | Probability of sortition failure to elect sufficient voters for a quorum                                        |
| Resource   | Network egress, $`q_\text{egress}`$                       | Rate of bytes transmitted by a node                                                                             |
|            | Disk usage, $`q_\text{disk}`$                             | Rate of persistent bytes stored by a node                                                                       |
|            | I/O operations, $`\bar{q}_\text{iops}(b)`$                | Mean number of I/O operations per second, where each operation writes a filesystem block of $`b`$ bytes         |
|            | Mean CPU usage, $`\bar{q}_\text{vcpu}`$                   | Mean virtual CPU cores used by a node                                                                           |
|            | Peak CPU usage, $`\hat{q}_\text{vcpu}`$                   | Maximum virtual CPU cores used by a node over a one-slot window                                                 |
| Resilience | Bandwidth, $`\eta_\text{bandwidth}(b)`$                   | Fractional loss in throughput at finite bandwidth $`b`$                                                         |
|            | Adversarial stake, $`\eta_\text{adversary}(s)`$           | Fractional loss in throughput due to adversial stake of $`s`$                                                   |
| Fees       | Collateral paid for success, $`\kappa_\text{success}(c)`$ | Average collateral paid for a successful transaction when it conflicts with a fraction $`c`$ of the memory pool |
|            | Collateral paid for failure, $`\kappa_\text{failure}(c)`$ | Average collateral paid for a failed transaction when it conflicts with a fraction $`c`$ of the memory pool     |

**_Spatial efficiency:_** Leios necessarily imposes some disk overhead beyond
the raw bytes needed to store transactions themselves. This overhead includes
the EBs and RBs associated with storing transactions. The spatial efficiency
metric is defined as the ratio of the total bytes of transactions included in
the ledger to the total persistent storage required by the protocol.

$$
`
\epsilon_\text{spatial} = \frac{\text{total bytes of transactions included in the ledger}}{\text{total bytes of EBs and RBs}}
`
$$

**_Temporal efficiency:_** As is true for Praos, there is a delay between
submitting a transaction and its being included in the ledger and there is a
finite chance that it never is included in the ledger. Before a transaction is
eligible to be included in a new IB, it must be validated and placed in the
memory pool. It is cleanest to measure the time from the transaction reaching
the local memory pool of the node where it was submitted to the time when it is
included in the ledger, via a Praos block. The same metric applies both to Praos
and to Leios. In aggregate, we measure the temporal efficiency as the fraction
of transactions that reach the ledger, as function of the number of slots
elapsed. The quantity $`\epsilon_\text{temporal}(\infty)`$ is the fraction of
submitted transactions that ever reach the ledger.

$$
`
\epsilon_\text{temporal}(s) = \text{fraction of transactions included in the ledger within } s \text{ slots of their inclusion in a local memory pool}
`
$$

**_Network efficiency:_** Effective utilization of the network can be
characterized by the ratio of bytes of transactions reaching the ledger to the
average network traffic per node. (This could also be computed individually for
each node and used as a local metric.)

$$
`
\epsilon_\text{network} = \frac{(\text{bytes of valid transactions reaching the ledger}) \cdot (\text{number of nodes in the network})}{\text{total bytes of network traffic}}
`
$$

**_TX inclusion:_** In Leios, it is possible that a transaction might have to
wait for multiple EB production opportunities before being included in an EB.
The characteristic time for such inclusion in an EB depends on the EB production
rate and mempool management. This is correlated with how long the transaction
waits in the memory pool before being selected for inclusion.

$$
`
\tau_\text{inclusion} = \text{mean number of slots for a transaction to be included in any EB}
`
$$

**_Voting failure:_** An unlucky set of VRF evaluations might result in
insufficient voters being selected in a given pipeline, thus making it
impossible to certify an EB in that pipeline.

$$
`
p_\text{noquorum} = \text{probability of sufficient voters to achieve a quorum in a given pipeline}
`
$$

**_Network egress:_** Cloud service providers typically charge for network
egress rather than for network ingress. The quantity $`q_\text{egress}`$ is
simply the number of bytes sent from a node per unit time.

**_Disk usage:_** Leios requires that EBs and RBs be stored permanently; votes
need not be stored permanently, however. The quantity $`q_\text{disk}`$ is the
total number of EB and RB bytes generated per unit time.

**_I/O operations:_** Some cloud service providers limit or bill input/output
operations on a per-second capacity basis. The number of I/O operations depends
upon the filesystem's block size $`b`$, not on the logical number of writes to
disk by the protocol: e.g., writing an EB of 32,768 bytes might consist of 64
I/O operations on a filesystem having a 512-byte block size. We assume that disk
caching and delayed writes smooth out the unevenness in I/O operations, so that
the mean $`\bar{q}_\text{iops}`$ is the best metric here.

**_Mean CPU usage:_** Computation resources consumed by the number are
quantified as $`\bar{q}_\text{vcpu}`$, which is the mean number of virtual CPU
cores utilized by the protocol.

**_Peak CPU usage:_** Because CPU usage varies depending upon the node's
activity, the maximum number of virtual CPU cores utilized by the protocol
during any slot, $`\hat{q}_\text{vcpu}`$, provides a useful indication of
computational burstiness and of how a virtual machine should be sized for Leios.

**_Bandwidth:_** If the bandwidth for inter-node communication drops below a
given value, then the throughput of Leios (at a given level of demand) will be
drop, as network congesting occurs.

$$
`
\eta_\text{bandwidth}(b) = \frac{\text{bytes of transactions reaching the ledger if links have bandwidth } b}{\text{bytes of transactions reaching the ledger if bandwidth were infinite}}
`
$$

**_Adversarial stake:_** Similarly, when adversarial stake is appreciable and
active, the throughput of Leios might be drop.

$$
`
\eta_\text{adversary}(s) = \frac{\text{bytes of transactions reaching the ledger without adversarial activity}}{\text{bytes of transactions reaching the ledger with adversarial activity given fraction } s \text{ of the total stake}}
`
$$

**_Fees:_** Fee metrics relate to consumption of collateral. Leios may consume
collateral for transactions that conflict when EBs are processed.

$$
`
\kappa_\text{success}(c) = \text{average collateral paid for a successful transaction when it conflicts with a fraction } c \text{ of the memory pool}
`
$$

$$
`
\kappa_\text{failure}(c) = \text{average collateral paid for a failed transaction when it conflicts with a fraction } c \text{ of the memory pool}
`
$$

### Simulation results

The Leios paper[^2] provides a rigorous theoretical analysis of the safety and
throughput of the protocol. That has been reinforced and demonstrated by
prototype simulations written in Haskell and Rust.

> [!CAUTION]
>
> The plots below are placeholders. All of the simulations in this section need
> to be re-run:
>
> - [ ] Final version of the Leios protocol
> - [ ] Realistic mainnet topology
> - [ ] Protocol parameters close to the recommended value
> - [ ] CPU
>   - [ ] Unlimited?
>   - [ ] Six cores?
> - [ ] Decide which plots best illustrate throughput
> - [ ] Strip the major titles from the diagrams
> - [ ] Use SVG format

The simulation results use a mainnet-like topology[^mnrm] that accurately
reflects the characteristics of the Cardano mainnet. This includes a realistic
distribution of stake and a representative number of stake pools. The network
is designed with a total of 10,000 nodes (`pseudo-mainnet`)[^pseudo] or 750
nodes (`mini-mainnet`)[^mini], where each block producer is connected
exclusively to two dedicated relays. Furthermore, the topology incorporates
realistic latencies based on the [RIPE Atlas](https://atlas.ripe.net/) ping dataset
and bandwidth that aligns with the lower end of what is typically found in
cloud data centers. The node connectivity and geographic distribution (across
various countries and autonomous systems) are also consistent with
measurements provided by the [Cardano
Foundation](https://cardanofoundation.org/). A simulation study [^mncp] has
demonstrated that analysis conclusions deriving from the `mini-mainnet`
topology are also valid for the `pseudo-mainnet` topology; the advantage of
using the former is that simulations run much more quickly. Simulated RB
diffusion is consistent with the Praos performance model.[^praosp]

[^mnrm]: https://github.com/input-output-hk/ouroboros-leios/blob/6d8619c53cc619a25b52eac184e7f1ff3c31b597/data/simulation/pseudo-mainnet/ReadMe.md

[^pseudo]: https://github.com/input-output-hk/ouroboros-leios/blob/6d8619c53cc619a25b52eac184e7f1ff3c31b597/data/simulation/pseudo-mainnet/topology-v1.md

[^mini]: https://github.com/input-output-hk/ouroboros-leios/blob/6d8619c53cc619a25b52eac184e7f1ff3c31b597/data/simulation/pseudo-mainnet/topology-v2.md

[^mncp]: https://github.com/input-output-hk/ouroboros-leios/blob/6d8619c53cc619a25b52eac184e7f1ff3c31b597/analysis/sims/2025w30b/analysis.ipynb

[^praosp]: https://github.com/IntersectMBO/cardano-formal-specifications/blob/6d4e5cfc224a24972162e39a6017c273cea45321/src/performance/README.md

The simulations demonstrate that bandwidth is partitioned between IBs, EBs,
votes, and RBs so that congestion in one message type does not spill over into
congestion for other message types. Because IBs are the largest messages, these
are the ones first subject to congestion. The plot below shows the appearance of
congestion effects in the Haskell simulation at 8 IB/s for 98 kB IBs. (Note that
the Haskell simulation represents TCP more faithfully than the Rust one.) Even
at this high throughput, IBs arrive at all nodes in the network with 100%
success and mostly within five seconds. This implies that the stage length could
be as short a five seconds per stage.

![Simulated time in flight for IBs](images/elapsed-IB.png)

In terms of the transaction lifecycle, transaction typically reach IBs rapidly
for high-throughput settings of Leios parameters, but it takes tens of seconds
for the to become referenced by an EB. Referencing by an RB takes longer, often
close to 100 seconds.

![Simulation of transaction lifecycle](images/lifecycle-histogram.png)

### Feasible protocol parameters

The table below documents a set of Leios protocol parameters that provided high
throughput and reasonably fast settlement in the prototype Haskell and Rust
simulations of Leios. The exact choice of parameters that would be adopted on
the Cardano mainnet must be subject to discussion and consideration of
tradeoffs.

> [!WARNING]
>
> This is an incomplete work in progress.
>
> - [ ] Revise after the protocol definition is complete.
> - [ ] Each row should have a paragraph of justification.

| Parameter                                  | Symbol        | Units    | Description                                                                 | Feasible value | Justification                                                                                                             |
| ------------------------------------------ | ------------- | -------- | --------------------------------------------------------------------------- | -------------: | ------------------------------------------------------------------------------------------------------------------------- |
| Stage length                               | $L$           | slot     |                                                                             |             10 | Short stages increase settlement speed, but the stage length must be generously larger than the propagation time for IBs. |
| Expiration of unreferenced endorser blocks | $r_\text{EB}$ | slot     |                                                                             |                |                                                                                                                           |
| Mean committee size                        | $n$           | parties  |                                                                             |            500 | Probabilistic analyses of adversarial stake scenarios.                                                                    |
| Quorum size                                | $\tau$        | fraction |                                                                             |            60% | Probabilistic analyses of adversarial stake scenarios.                                                                    |
| Praos active slot coefficient              | $f_\text{RB}$ | 1/slot   | The probability that a party will be the slot leader for a particular slot. |           0.05 | This is the current value on mainnet, but it may become feasible to reduce it if Praos blocks are made smaller.           |

The analysis
[Committee size and quorum requirement](https://github.com/input-output-hk/ouroboros-leios/blob/main/docs/technical-report-1.md#committee-size-and-quorum-requirement)
in the first Leios Technical Report indicates that the Leios committee size
should be no smaller than 500 votes and the quorum should be at least 60% of
those votes. However, the proposed Fait Accompli[^1] scheme wFA<sup>LS</sup>
achieves compact certificates that do not become larger as the number of voters
increases, so larger committee sizes might be permitted for broader SPO
participation and higher security. The committee size should be large enough
that fluctuations in committee membership do not create an appreciable
probability of an adversarial quorum when the adversarial stake is just under
50%. The quorum size should be kept large enough above 50% so that those same
fluctuations do not prevent an honest quorum. Larger committees require more
network traffic, of course.

### Resource requirements

> [!WARNING]
> TODO
> - Introduce how these values have been found
> - Summarize and evidence of increased network, compute and storage demands during max load
> - Recommended hardware requirements (any change to [these](https://developers.cardano.org/docs/operate-a-stake-pool/hardware-requirements/))

The resource requirements for operating Leios nodes have been estimated from
benchmarking and simulation studies. The benchmark values for various Leios
operations come either from measurements of the cryptography prototype[^3] or
from the IOG benchmarking cluster for the Cardano node. These were input to the
Haskell and Rust simulators for Leios to make holistic estimates of resource
usage of operating nodes.

> [!CAUTION]
>
> The plots below are placeholders. All of the simulations in this section need
> to be re-run:
>
> - [ ] Final version of the Leios protocol
> - [ ] Realistic mainnet topology
> - [ ] Protocol parameters close to the recommended value
> - [ ] CPU
>   - [ ] Unlimited?
>   - [ ] Six cores?
> - [ ] Strip the major titles from the diagrams
> - [ ] Use SVG format

At high throughput, network egress can become a significant cost for nodes
hosted on some cloud-computing providers. The violin plots below indicate that
at the higher throughput that Leios can support, network egress can reach nearly
2 MB/s.

![Simulation of Leios network egress](images/network.png)

Disk usage is correlated with network usage, as most of the blocks moving over
the network also need to be persisted permanently; only the votes do not require
disk storage. The plots below demonstrate that disk usage scales directly as the
product of the IB rate and the IB size.

![Simulation of Leios disk usage](images/disk.png)

Both the average CPU usage and the peak CPU usage are relevant for deciding how
to provision hardware for Leios nodes. The following plots indicate that two
CPUs are sufficient for sustained and for peak Leios operation at high
throughput. Real deployments should over-provision CPU, of course, in order to
handle rare extraordinary peak conditions and to speed syncing from genesis.

![Simulation of average CPU usage for Leios](images/cpu-mean.png)

![Simulation of peak CPU usage for Leios](images/cpu-peak.png)

Overall the most significant Leios hardware requirement changes compared to
Praos are the higher levels of network egress and the rapidly growing disk space
to store the Leios blocks. CPU requirements are quite similar to existing Praos
deployments.

### Operating costs

A detailed cost analysis of Leios deployment is documented in
[Leios node operating costs](https://github.com/input-output-hk/ouroboros-leios/blob/main/docs/cost-estimate/README.md)
in the github repository for the Leios R&D effort. The major conclusion of that
report is the following table that relates IB production rate, assuming IBs are
the maximum size of existing Praos blocks, to the cost per node and the total
cost of all nodes.

| IB/s Rate | Cost per Node (Avg) | Network Cost (10,000 nodes) |
| --------: | ------------------: | --------------------------: |
|      0.05 |       $80 USD/month |          $800,000 USD/month |
|         1 |      $200 USD/month |        $2,000,000 USD/month |
|         5 |      $700 USD/month |        $7,000,000 USD/month |
|        10 |    $1,300 USD/month |       $13,000,000 USD/month |
|        20 |    $2,500 USD/month |       $25,000,000 USD/month |
|        30 |    $3,600 USD/month |       $36,000,000 USD/month |

_Required TPS for Infrastructure Cost Coverage:_ Using average transaction sizes
and fees, we can calculate the required TPS to generate enough fees to cover
infrastructure costs.

| Infrastructure Cost (USD/month) | Required ADA (at $0.45/ADA) | TPS (Avg Tx) | TPS (Min Tx) | Equivalent IB/s |
| ------------------------------: | --------------------------: | -----------: | -----------: | --------------: |
|                        $800,000 |                   1,777,778 |         0.31 |         0.40 |           0.004 |
|                      $2,000,000 |                   4,444,444 |         0.78 |         1.00 |           0.011 |
|                      $7,000,000 |                  15,555,556 |         2.72 |         3.49 |           0.039 |
|                     $13,000,000 |                  28,888,889 |         5.05 |         6.48 |           0.072 |
|                     $25,000,000 |                  55,555,556 |         9.71 |        12.47 |           0.139 |
|                     $36,000,000 |                  80,000,000 |        13.99 |        17.96 |           0.200 |

_Required TPS for Current Reward Maintenance:_ To maintain current reward levels
(~48 million ADA monthly) through transaction fees as the Reserve depletes.

| Year | Reserve Depletion | Rewards from Fees (ADA) | Required TPS (Avg Tx) | Required IB/s |
| ---: | ----------------: | ----------------------: | --------------------: | ------------: |
| 2025 |               ~0% |                       0 |                     0 |             0 |
| 2026 |              ~13% |               6,240,000 |                  10.9 |          0.16 |
| 2027 |              ~24% |              11,520,000 |                  20.1 |          0.29 |
| 2028 |              ~34% |              16,320,000 |                  28.5 |          0.41 |
| 2029 |              ~43% |              20,640,000 |                  36.1 |          0.52 |
| 2030 |              ~50% |              24,000,000 |                  41.9 |          0.60 |

Note that by 2029, to compensate for Reserve depletion, the network would need
to process approximately 36 TPS with average-sized transactions, requiring an
Input Block rate of around 0.52 IB/s, roughly 10 times the current mainnet
throughput. Leios's design would comfortably support this increased throughput
while maintaining decentralization.

### Threat model

> [!WARNING]
> TODO:
> - A short overview of the threat model
> - Highlight key 2-3 threats and mitigations
> - Link the [dedicated threat model](https://github.com/input-output-hk/ouroboros-leios/pull/452) once merged?
> - Link [threat model in report #1](https://github.com/input-output-hk/ouroboros-leios/blob/main/docs/technical-report-1.md#threat-model), [comments in report #2](https://github.com/input-output-hk/ouroboros-leios/blob/main/docs/technical-report-2.md#notes-on-the-leios-attack-surface)?

The Leios protocol may have to mitigate the following categories of threats.

- Grinding the VRF to obtain an advantage in Leios sortition
- Equivocating IBs, EBs, or RBs
- Declining to create IBs, EBs, or votes
- Manipulating the content of IBs or EBs
- Sending invalid txs, IBs, EBs, or certificates
- Abusing the sync protocol
- Delaying diffusion of IBs, EBs, or votes
- Submitting invalid, conflicting, or duplicate transactions

Nearly all of these _hypothetical_ threats are already mitigated by the protocol
design, the incentive structure, or the cost of the resources needed to execute
the threat. The
[Threat model](https://github.com/input-output-hk/ouroboros-leios/blob/main/docs/technical-report-1.md#threat-model)
section of the first Leios Technical report contains a detailed taxonomy that we
summarize here. The general impact of such attacks varies:

- Resource burden on nodes
- Lowered throughput
- Increased latency
- Manipulation of dapps or oracles

_Grinding and other threats to Praos:_ Threats to the ranking blocks used by
Leios are already mitigated by Ouroboros Praos and Genesis. Nevertheless, the
possibility of _grinding attacks_, as discussed in
[CPS-0017](https://github.com/cardano-scaling/CIPs/blob/settlement-cps/CPS-0017/README.md),
will always exist, albeit at low probability of success. Such an attack, which
requires some stake, involves using CPU resources to try to manipulate the epoch
nonce to a value which will result in higher probability of being select as an
RB, IB, or EB producer or as a voter in a subsequent epoch. This presumes that
the Praos VRF will be used for the sortition in Leios. Currently, large and
expensive amounts of CPU power would be required to successfully conduct a grind
attack on Praos. Nevertheless, additional research and development are underway
to further harden Praos.

_Equivocation:_ In Leios, an IB producer, EB producers, or voter is only allowed
one production for each winning of the sortition lottery. (Note that they may
win more than once in the same slot because a lottery takes place for each
lovelace staked.) A malicious producer or voter might create two conflicting
IBs, EBs, or votes and diffuse them to different downstream peers in an attempt
to disrupt the Leios protocol. The [Leios paper][leios-paper] mitigates this
situation explicitly by identifying nodes that misbehave in this manner and
notifying downstream peers in a controlled manner.

_Inaction and nuisance:_ Producer nodes might also attempt to disrupt the
protocol by failing to play their assigned role or by attempting to diffuse
invalid information. Failing to produce a block (RB, IB, or EB) or to vote when
entitled will result in the attacker receiving fewer rewards for their Leios
work. Similarly for creating invalid blocks or votes. Very little advantage
would be gained by such attacks because they really only reduce throughput or
create a minor annoyance to their first downstream nodes by burdening them with
useless verification work. Presumably, the loss of rewards would not compensate
for the small disruption they create. The cryptographic aspects of Leios quickly
catch invalid blocks or votes, of course.

_Omission and manipulation:_ In Praos, omitting transactions from a block being
forged does not directly affect the producer's rewards, but it may reduce the
overall size of the rewards pot for the whole epoch. However, a malicious
producer has little leverage by such omissions because of the very high
probability that the omitted transactions reside elsewhere in the memory pool
and will soon be included in subsequent honest blocks. Reordering IBs when an EB
is created is not an option for an attacker because the Leios paper specifies a
fixed ordering.

_Network interference:_ Malicious network activity such as violating the sync
protocol or delaying diffusion of block or votes creates a minor annoyance that
the node's sync protocol will quickly avoid by preferring efficient and honest
nodes. Large numbers of malicious relays would be needed to impinge on
efficiency even in a small degree.

_Denial of service:_ Transaction-based denial of service attacks on Leios would
involve submitting numerous invalid, duplicate, or conflicting transactions to
different nodes so that they would all make their way into the memory pool and
then to IBs, only to be invalidated when transaction reconciliation occurs after
those IBs are indirectly referenced by a certificate on a Praos ranking block.
Such a denial of service would result in extra computation by the nodes and
wasted permanent storage in the IBs. (Plutus transactions may be especially
burdensome in this respect.) Ongoing research will mitigate such denial of
service via sharding techniques and Leios's fee structure. Sharding will prevent
duplicate transactions from reaching IBs and the fee structure will enforce
payment for intentionally conflicted transactions, even though only one of the
transactions would make it onto the ledger.

### Use cases

> [!WARNING]
> TODO:
> - Refer back to [CPS-18][cps-18] use cases and explain how proposed protocol improves them
> - Review and only mention use cases we have evidence for

Leios immediately enables use cases for high transaction volume and for more
computationally intensive Plutus scripts, but future minor modifications of the
protocol can open additional novel and custom transaction workflows.

#### High transaction volume

Prototype simulations of the Leios protocol indicate that it can achieve at
least 20 times the maximum throughput of the current Cardano mainnet. This
amounts to approximately 2 MB/s or 1500 tx/s, assuming the current mean
transaction size of 1400 bytes. The availability of Leios, however, would likely
affect the characteristics of the mix of transactions, so the maximum
transaction rate could be higher or lower than this estimate. Whatever the
specifics, Leios will enable transaction volumes that are orders of magnitude
greater than Praos.

Aside from the general benefit of high capacity, several specific use cases
could benefit.

- _Enterprise or national-state adoption:_ Enterprises and nation states require
  sustained and guaranteed scalability for their blockchain transactions, and
  large entities may become heavy users of Cardano.
- _Finance:_ High volume and high frequency trading may become more practical
  given the higher throughput supported by Leios.
- _Airdrops:_ The high throughput of Leios could streamline the user experience
  of claiming tokens for large (or extremely large) airdrops.
- _Partner chains, bridges, and oracles:_ Multiple simultaneous operation of
  partner chains, bridges, and oracles on Cardano will require high transaction
  rates and minimal delays from the time a transaction reaches the memory pool
  to when it is recorded in the ledger.
- _Games:_ High throughput and lower transaction cost may enable cost-effective
  coupling of games (e.g., markets for in-game items).
- _Improved user experience:_ From the onset of the Alonzo era, the usability of
  particular dapps has occasionally been constrained by the transaction
  throughput available on Praos. This is especially important and severe when a
  popular new dapps launches and experiences high activity. Congestion that
  sometimes occurs during spikes in transaction activity would be alleviated.
- _More complex governance actions:_ Expansion of Cardano and DAO governance
  would required high volumes of transactions if large portions of the community
  participate. This is particularly important if the number of dreps increases
  and Cardano moves towards a "direct democracy" style of voting.

#### Improved cost structure

Techno-economic analyses indicate that at a sustained transaction volume of 50
tx/s or greater the profitability profile of Cardano will improve in several
ways. If the current transaction fee structure remains the same as now, Leios
would have three economic effects at 50+ tx/s:

1. The intake of transaction fees would be large enough to lessen or eliminate
   the need for supplementing rewards from the Reserve pot. In particular, the
   `monetaryExpansion` protocol parameters to be lowered and/or the
   `treasuryCut` parameter could be increased.
2. Stake rewards would increase.
3. Stake pools would become more profitable. In particular, at 50+ tx/s the
   costlier Leios hardware would be overcome by higher rewards.
4. Transaction fees could be somewhat lowered. That could further drive adoption
   and make smaller transactions more cost effective, perhaps even opening the
   possibilities for micropayments or IoT applications.

The following plot shows a forecast for SPO profitability under Leios, assuming
a "business as usual" scenario where the fee, treasury, and monetary expansion
protocol parameter stay the same as presently. The precise profitability of
individual SPOs depends strongly upon how they host their nodes, but there is a
clear trend towards profitability (without any contributions from the Cardano
Reserve) once 30-50 transactions per second are sustained. Note that
profitability slows at very high throughput because of the substantial expense
of network egress and storage of the ledger.

![SPO profitability under Leios.](images/leios-forecast-sqrt-fill.svg)

#### Intensive Plutus execution

Because there typically is a time window of several seconds from the time a
Leios endorser block can be created to when voting must complete, there is also
an opportunity to do more computation validating transactions within an endorser
block than for a Praos ranking block. This opens the possibility of increasing
the Plutus execution budget for endorser blocks so that it is significantly
larger than the budget for Praos blocks. At the very least a script could be
allowed to use the whole Plutus execution budget for an endorser block, instead
of just one quarter of it as is the case for Praos.

Numerous emerging use cases on Cardano would benefit from larger Plutus
execution budgets. Complex dapps currently have to split a single logical
operation into a sequence of several transactions, increasing the development
effort, the complexity, and the attack surface of the scripts involved.

- _ZK proofs:_ It may be possible to increase the Plutus execution budget enough
  that a complete ZK proof could verified in a single transaction.
- _Large number of parties:_ Scripts managing potential interactions with a
  large number of parties (e.g., airdrops, lotteries, and local accounts) are
  intrinsically limited by Plutus execution limits.
- _On-chain interpreters:_ Dapps like Marlowe run interpreters for their DSL in
  a Plutus script. Execution limits currently restrict the complexity of the DSL
  expressions that can be evaluated in a single transaction.

#### Novel use cases

Although the version of Leios proposed in this document does not support the
particular use cases listed below, a minor variant or future version of Leios
could.

- _Priority pipelines:_ Different Leios pipelines might have different stage
  lengths, throughput, fees, and/or Plutus execution limits, enabling
  applications to select their level of service.
- _Externally batched endorser blocks:_ Third parties could construct endorser
  blocks and provide them directly to the block producers, allowing a dapp or an
  exchange detailed control over sequencing of interdependent transactions
  within the endorser block.
- _Nuanced roles for SPOs:_ Leios opens the possibility of separating the
  protocol functions into separate processes that could be run independently but
  in coordination. For example, some SPOs (or parts of an SPO) might focus on
  voting and validation while others might specialize in ranking block
  production. In addition to enabling flexible configuration of Cardano worker
  services, this could encourage new operational models for SPO consortia.

### Beyond this proposal & next steps

> [!WARNING]
> TODO:
> - alternatives / future work / extensions of proposed design
> - venn diagram of solution space?

## Path to active

> [!NOTE]
>
> Organised in two sub-sections:

- [ ] Clear evidence of stakeholder use cases that require the high transaction
      throughput that Leios provides.

### Acceptance criteria

> [!NOTE]
>
> Describes what are the acceptance criteria whereby a proposal becomes
> _'Active'_.
>
> This sub-section must define a list of criteria by which the proposal can
> become active. Criteria must relate to observable metrics or deliverables and
> be reviewed by editors and project maintainers when applicable. For example:
> "The changes to the ledger rules are implemented and deployed on Cardano
> mainnet by a majority of the network", or "The following key projects have
> implemented support for this standard".

- [ ] The revised `cardano-node` implementations pass the node-level conformance
      test suites.
- [ ] Audit.
- [ ] Successful operation in testnet environments.
- [ ] Community agreement on the settings for the Leios protocol parameters.

### Implementation plan

> [!NOTE] Either a plan to meet those criteria or `N/A` if not applicable.
>
> This sub-section should define the plan by which a proposal will meet its
> acceptance criteria, when applicable. More, proposals that require
> implementation work in a specific project may indicate one or more
> implementors. Implementors must sign off on the plan and be referenced in the
> document's preamble.
>
> In particular, an implementation that requires a hard-fork should explicitly
> mention it in its _'Implementation Plan'_.

- [ ] Detailed node-level (as opposed to this protocol-level) specification.
- [ ] Develop node-level conformance test suite.
- Consider developing a "quick and dirty" implementation for large scale
  experiments.
- Coordinate with related activities on other protocol enhancements.
  - Compatibility between Peras, Leios, and Genesis.
  - Common design and implementation for certificates, voting, and related key
    registration: Mithril, Peras, Leios, and partner chains.
- Triage by intersect Core Infrastructure, Consensus, Ledger, and Network
  functions.

## Versioning

> [!NOTE]
>
> if Versioning is not addressed in Specification
>
> CIPs must indicate how the defined Specification is versioned. **Note** this
> does not apply to the CIP text, for which annotated change logs are
> automatically generated and
> [available through the GitHub UI](https://docs.github.com/en/pull-requests/committing-changes-to-your-project/viewing-and-comparing-commits/differences-between-commit-views)
> as a history of CIP files and directories.
>
> Authors are free to describe any approach to versioning that allows versioned
> alterations to be added without author oversight. Stipulating that the
> proposal must be superseded by another is also considered to be valid
> versioning.
>
> A single Versioning scheme can be placed either as a subsection of the
> Specification section or in an optional Versioning top-level section near the
> end. If the Specification contains multiple specification subsections, each of
> these can have a Versioning subsection within it.

Leios will be versioned via the major and minor version numbers of the Cardano
protocol.

## References

> [!NOTE]
>
> Optional

- [CPS-18: Greater transaction throughput][cps-18]
- [Leios R&D web site](https://leios.cardano-scaling.org/)
- [Leios channel on IOG Discord](https://discord.com/channels/826816523368005654/1247688618621927505)
- [Github repository for Leios R&D](https://github.com/input-output-hk/ouroboros-leios)
- [Github repository for Leios formal specification](https://github.com/input-output-hk/ouroboros-leios-formal-spec)


## Appendix: Requirements for votes and certificates

The voting and certificate scheme for Leios must satisfy the following requirements to ensure security, efficiency, and practical deployability:

1. **Succinct registration of keys:** The registration of voting keys should not involve excessive data transfer or coordination between parties. Ideally, such registration would occur as part of the already existing operational certificates and not unduly increase their size.

2. **Key rotation:** The cryptographic keys used to sign Leios votes and certificates *do not* need to be rotated periodically because the constraints on Leios voting rounds and the key rotation already present in Praos secure the protocol against attacks such as replay and key compromise.

3. **Deterministic signatures:** Deterministic signatures can guard against attacks that weaken key security.

4. **Local sortition:** Selection of the voting committee should not be so deterministic and public as to open attack avenues such as denial-of-service or subversion.

5. **Liveness:** Adversaries with significant stake (e.g., more than 35%) should not be able to thwart an honest majority from reaching a quorum of votes for an EB.

6. **Soundness:** Adversaries with near majority stake (e.g., 49%) should not be able to form an adversarial quorum that certifies the EB of their choice.

7. **Small votes:** Because vote traffic is large and frequent in Leios, the votes themselves should be small. Note that the large size of Praos KES signatures precludes their use for signing Leios votes.

8. **Small certificates:** Because Leios certificates are frequent and must fit inside Praos blocks, they should be small enough so there is plenty of room for other transactions in the Praos blocks. Note once again that certificates based on Praos KES signatures are too large for consideration in Leios.

9. **Fast cryptography:** The computational burden of creating and verifying voting eligibility, the votes themselves, and the resulting certificate must be small enough to fit within the CPU budget for Leios stages.

The BLS-based implementation specified in this document satisfies all these requirements, as evidenced by the performance characteristics and certificate sizes documented in the [Specification for votes and certificates](#specification-for-votes-and-certificates) section.


## Appendix A: Wire Format Specifications (CDDL)

This appendix contains the complete CDDL specifications for all Leios protocol messages and data structures. These definitions specify the exact wire format for network communication.

### A.1 Core Data Structures

#### Ranking Block
```diff
 ranking_block =
   [ header                   : block_header
   , transaction_bodies       : [* transaction_body]
   , transaction_witness_sets : [* transaction_witness_set]
   , auxiliary_data_set       : {* transaction_index => auxiliary_data}
   , invalid_transactions     : [* transaction_index]
+  , ? eb_certificate         : leios_certificate
   ]

block_header =
   [
     header_body              : block_header_body
   , body_signature           : kes_signature
   ]

 block_header_body =
   [ block_number             : uint
   , slot                     : slot_no
   , prev_hash                : hash32
   , issuer_vkey              : vkey
   , vrf_vkey                 : vrf_vkey
   , vrf_result               : vrf_cert
   , block_body_size          : uint
   , block_body_hash          : hash32
+  , ? announced_eb           : hash32
+  , ? certified_eb           : hash32
   ]
```

#### Endorser Block
```cddl
endorser_block =
  [ rb_announced             : hash32
  , conflicting_txs          : [* transaction_index]
  , transaction_references   : [* tx_reference]
  ]

; Reference structures
tx_reference = hash32
transaction_index = uint
```

#### Votes and Certificates
```cddl
leios_certificate =
  [ election_id              : election_id
  , endorser_block_hash      : hash32
  , persistent_voters        : [* persistent_voter_id]
  , nonpersistent_voters     : {* pool_id => bls_signature}
  , ? aggregate_elig_sig     : bls_signature
  , aggregate_vote_sig       : bls_signature
  ]

leios_vote = persistent_vote / non_persistent_vote

persistent_vote =
  [ 0
  , election_id
  , persistent_voter_id
  , endorser_block_hash
  , vote_signature
  ]

non_persistent_vote =
  [ 1
  , election_id
  , pool_id
  , eligibility_signature
  , endorser_block_hash
  , vote_signature
  ]
```

### A.2 Mini-Protocol Messages

#### RbHeaderRelay
```cddl
; RbHeaderRelay Messages
rbHeaderRelayMessage = 
  msgInit
  / msgRequestIdsBlocking
  / msgRequestIdsNonBlocking
  / msgReplyIds
  / msgRequestData
  / msgReplyData
  / msgDone

msgInit = [0]
msgRequestIdsBlocking = [1, req_count]
msgRequestIdsNonBlocking = [2, req_count]  
msgReplyIds = [3, [* [header_hash, header_info]]]
msgRequestData = [4, [* header_hash]]
msgReplyData = [5, [* rb_header]]
msgDone = [6]

; Types
req_count = uint32
header_hash = hash32
header_info = [slot_no, node_id]
slot_no = uint64
node_id = hash28
rb_header = bytes  ; Full RB header including optional EB announcement
```

#### EbRelay
```cddl
; To be specified - follows same Relay pattern as RbHeaderRelay
```

#### VoteRelay
```cddl
; To be specified - follows same Relay pattern with vote-specific constraints
```

#### EbFetch
```cddl
; To be specified - follows Fetch pattern for retrieving EB bodies
```

#### TxFetch
```cddl
; To be specified - follows Fetch pattern for retrieving transactions
```

## Copyright

> [!NOTE]
>
> The CIP must be explicitly licensed under acceptable copyright terms (see
> below).
>
> CIPs are licensed in the public domain. More so, they must be licensed under
> one of the following licenses. Each new CIP must identify at least one
> acceptable license in its preamble. In addition, each license must be
> referenced by its respective abbreviation below in the _"Copyright"_ section.

This CIP is licensed under
[Apache-2.0](http://www.apache.org/licenses/LICENSE-2.0).

[leios-paper]: https://eprint.iacr.org/2025/1115.pdf
[cps-18]: https://github.com/cardano-foundation/CIPs/blob/master/CPS-0018/README.md<|MERGE_RESOLUTION|>--- conflicted
+++ resolved
@@ -240,7 +240,7 @@
 
 These fields enable RBs to announce new EBs and include certificates for previously announced EBs, maintaining the conditional inclusion property that ensures safety.
 
-The complete wire format showing these extensions is specified in [Appendix A.1](#ranking-block).
+The complete wire format showing these extensions is specified in [Appendix B.1](#b1-core-data-structures).
 
 #### Endorser Blocks (EBs)
 
@@ -253,7 +253,7 @@
 RBs that directly extend the announcing RB are eligible to certify the announced
 EB by including a certificate.
 
-The wire format for endorser blocks is specified in [Appendix A.1](#a1-core-data-structures).
+The wire format for endorser blocks is specified in [Appendix B.1](#b1-core-data-structures).
 
 #### Voting Committee and Certificates
 
@@ -273,7 +273,7 @@
 > 
 > The linked BLS specification mentions vote bundling as an optimization. However, this only applies when EB production is decoupled from RBs, which is not the case in this specification where each EB is announced by an RB.
 
-The wire format for votes and certificates is specified in [Appendix A.1](#a1-core-data-structures).
+The wire format for votes and certificates is specified in [Appendix B.1](#b1-core-data-structures).
 
 ### Protocol Parameters and Network Characteristics
 
@@ -336,7 +336,7 @@
 specification defines a BLS-based implementation that meets the protocol
 requirements with concrete performance characteristics. The detailed requirements
 for the voting and certificate scheme are specified in
-[Appendix: Requirements for votes and certificates](#appendix-requirements-for-votes-and-certificates).
+[Appendix A: Requirements for votes and certificates](#appendix-a-requirements-for-votes-and-certificates).
 
 #### Committee Selection
 
@@ -563,21 +563,7 @@
 
 #### Unchanged Praos Mini-Protocols
 
-<<<<<<< HEAD
-As described in [Node Behavior](#node-behavior), existing Praos protocols (ChainSync, BlockFetch, TxSubmission) continue to operate with only minor modifications: RB headers gain optional fields for EB announcements, some RBs carry certificates, and mempools expand to approximately $2 \times S_\text{RB} + S_\text{EB-tx}$.
-=======
-As described in [Node Behavior](#node-behavior), existing Praos mini-protocols (ChainSync, BlockFetch, TxSubmission) continue to operate with only minor modifications:
-
-1. **ChainSync** - Exchanges RB headers that now include optional fields:
-   - `announced_eb`: Hash of a newly created EB (when producer creates one)
-   - `certified_eb`: Hash of an EB being certified (when including a certificate)
-
-2. **BlockFetch** - Retrieves RB bodies that may contain:
-   - `eb_certificate`: BLS aggregate certificate for a previously announced EB
-   - Standard transactions as before
-
-3. **TxSubmission** - Unchanged except for expanded mempool capacity to support both RB and EB transaction pools
->>>>>>> 86d2539c
+As described in [Node Behavior](#node-behavior), existing Praos mini-protocols continue to operate with only minor modifications to support Leios. ChainSync exchanges RB headers that now include optional fields for EB announcements (`announced_eb`) and certifications (`certified_eb`). BlockFetch retrieves RB bodies that may contain BLS aggregate certificates (`eb_certificate`) alongside standard transactions. TxSubmission remains unchanged except for expanded mempool capacity to approximately $2 \times S_\text{RB} + S_\text{EB-tx}$ to support both RB and EB transaction pools.
 
 #### Leios Mini-Protocols
 
@@ -816,7 +802,7 @@
 
 ##### Wire Format
 
-The complete CDDL specification for RbHeaderRelay messages is provided in [Appendix A.2](#rbheaderrelay).
+The complete CDDL specification for RbHeaderRelay messages is provided in [Appendix B.2](#b2-mini-protocol-messages).
 
 ##### Implementation Considerations
 
@@ -1775,7 +1761,7 @@
 - [Github repository for Leios formal specification](https://github.com/input-output-hk/ouroboros-leios-formal-spec)
 
 
-## Appendix: Requirements for votes and certificates
+## Appendix A: Requirements for votes and certificates
 
 The voting and certificate scheme for Leios must satisfy the following requirements to ensure security, efficiency, and practical deployability:
 
@@ -1800,11 +1786,11 @@
 The BLS-based implementation specified in this document satisfies all these requirements, as evidenced by the performance characteristics and certificate sizes documented in the [Specification for votes and certificates](#specification-for-votes-and-certificates) section.
 
 
-## Appendix A: Wire Format Specifications (CDDL)
+## Appendix B: Wire Format Specifications (CDDL)
 
 This appendix contains the complete CDDL specifications for all Leios protocol messages and data structures. These definitions specify the exact wire format for network communication.
 
-### A.1 Core Data Structures
+### B.1 Core Data Structures
 
 #### Ranking Block
 ```diff
@@ -1881,7 +1867,7 @@
   ]
 ```
 
-### A.2 Mini-Protocol Messages
+### B.2 Mini-Protocol Messages
 
 #### RbHeaderRelay
 ```cddl
