# Leios logbook

<<<<<<< HEAD
## 2025-07-10

### Trace verifier performance

With the performance improvements in https://github.com/agda/agda-stdlib-meta/pull/34 the Leios trace verifier performance increased by about 35%

```bash
yves@nucli ~/code/ouroboros-leios (yveshauser/full-short-leios-trace-verifier)$ nix run .#leios-trace-verifier -- +RTS -H1G -s -RTS --trace-file sim-rs-late.out --config-file data/simulation/config.default.yaml --topology-file leios-trace-verifier/examples/topology.yaml --idSut 0
Applying 25681 actions
 139,181,011,496 bytes allocated in the heap
     430,474,440 bytes copied during GC
     111,762,504 bytes maximum residency (6 sample(s))
         816,056 bytes maximum slop
            1054 MiB total memory in use (0 MiB lost due to fragmentation)

                                     Tot time (elapsed)  Avg pause  Max pause
  Gen  0       160 colls,     0 par    0.329s   0.330s     0.0021s    0.0263s
  Gen  1         6 colls,     0 par    0.177s   0.177s     0.0295s    0.0807s

  INIT    time    0.000s  (  0.000s elapsed)
  MUT     time   26.016s  ( 26.028s elapsed)
  GC      time    0.506s  (  0.506s elapsed)
  EXIT    time    0.000s  (  0.000s elapsed)
  Total   time   26.522s  ( 26.535s elapsed)

  %GC     time       0.0%  (0.0% elapsed)

  Alloc rate    5,349,901,546 bytes per MUT second

  Productivity  98.1% of total user, 98.1% of total elapsed
```
=======
## 2025-08-04

### Experiment varying Plutus validation time


The Jupyter notebook [analysis/sims/2025w31c/analysis.ipynb](analysis/sims/2025w31c/analysis.ipynb) varies the CPU time used by Plutus phase 2 validation in Linear Leios at 100 TPS for a 6-vCPU node.

- Simulation with 6-vCPU nodes supported doubling the Plutus per-transaction budget on Linear Leios.
- Simulations at a sixfold increase in the Plutus per-transaction budget failed: nodes bogged down validating transactions and cannot put them in new EBs.
- EB could likely handle 5000 Gstep of Plutus computation in Linear Leios, which is 250x the Praos per-block budget.
    - This could support a handful of Plutus transactions with a 20x greater Plutus budget.
    - Alternatively every Plutus transaction could have its budget increased by 50%.
    - However, intentionally late diffusion of Plutus-heavy transactions could interfere with EB adoption.
- These results are uncertain due to the variability in measured Plutus CPU costs: there is quite a bit of variability in the CPU time actually used by a Plutus script given its execution steps.

## 2025-08-01

### Comparison of Haskell and Rust simulations of Linear Leios

The Juypter notebook [analysis/sims/2025w31b/analysis.ipynb](analysis/sims/2025w31b/analysis.ipynb) compares the early draft of the Haskell simulator for Linear Leios to the more mature Rust simulator. Discrepancies related to CPU usage, network usage, and vote diffusion [are being investigated](https://github.com/input-output-hk/ouroboros-leios/pull/466).

### Rust simulation

Added equivocation voting delay to Linear Leios 

Implementation of an attack on Linear Leios, where EB diffusion is delayed until the last mometn

## 2025-07-30

### Experiment varying stage length in "No IBs" Leios

We varied the stage-length protocol parameter of "No IBs" Leios from 5 to 12 slots/stage in the experiment [analysis/sims/2025w31/analysis.ipynb](analysis/sims/2025w31/analysis.ipynb). Results indicate that the settlement time is not strongly affected by this parameter within this rage of values. Note that larger stage lengths result in less frequent voting.

## 2025-07-28

### Experiments on effect of network topology

We compared Linear Leios simulation results on the 750-node mini-mainnet vs the 10,000-node pseudo-mainnet networks in the Rust simulator. Results indicate that the smaller network is slightly more stressful to the protocol than the larger network, but in general there are no substantial differences between simulation results for the two networks. The same findings and conclusions would result from using either network. See [ouroboros-leios/analysis/sims/2025w30b/analysis.ipynb](ouroboros-leios/analysis/sims/2025w30b/analysis.ipynb) for more details.

## 2025-07-25

### CIP

- completed review of protocol overview, components flow and parameters
- completed integration of votes and certificates specification
- drafted node behehavior & network (mini protocols)

### SN on throughput metrics

I want to propose a change in our terminology:
- Only use transactions per second (`Tx/s`) in introductory or conclusive statements, ideally always with a notion of transaction size; e.g. "throughput of `100 Tx/s` with `1400 B` transactions"
- Otherwise use transaction bytes per second `TxB/s` and correspondingly `TxkB/s` or `TxMB/s` (or `TxkiB/s` or `TMiB/s` if we prefer that?)

- Examples:
  - Our simulations of `100 Tx/s` with `1400 B` txs would then be: `140 TxkB/s`
  - The simulation brian did just above with `1000 Tx/s` and `300 B` txs would then be: `300 TxkB/s`
  - The estimated break-even figure of `36 Tx/s` of average sized txs would be: `50.4 TxkB/s`
  
- This will greatly improve comparability: the two simulations are only a 3x difference in throughput demand and the break even is not a fixed transaction number, but could also be met with more small or less big transactions.

- This will make nominal (irrespective of protocol variant; without overhead) storage demands and network demands very clear:
  - Storage nominal:
    - `140 TxkB/s * 1 day ~ 12 GB/day`
    - `1.4 TxMB/s * 1 day ~ 120 GB/day`
  - Network nominal / worst case (send everything always to 10 peers):
    - `140 TxKB/s * 10 hot peers = 11.2 Mb/s`
    - `1.4 TxMB/s * 10 hot peers = 112 Mb/s`

- One caveat is that the EB only variants work / not work also based on the number of transactions per second because of limited number of references in a bounded EB size, but that is more as a protocol variant detail.

### Revised analysis of block and transaction validation times

We completed the basic analysis of block and transaction validation times for Cardano `mainnet` since Epoch 350. Results differ significantly from the preliminary results because it was discovered that `db-analyser` output is not reliable when it is run on a machine that has other CPU load: the new analysis is based on a clean dataset that was run on an otherwise idle machine.

Findings:

1. The `db-analyser` tool can be used to measure the Cardno block-application time, either including or not including verifying transaction signatures and running Plutus scripts.
2. Ideally, `db-analyser` could be modified to report CPU times for phase 1 and phase 2 validation on a per-transaction basis.
3. The output of this tool is quite noisy and does not include enough of the explanatory variable for predicting CPU times for transactions or blocks.
4. The missing explanatory variables (size of UTxO set, number of inputs, number of outputs, etc.) can be extracted from the ledger or `cardano-db-sync`.
5. For transaction signature verification and Plutus script execution, the median times for blocks are . . .
    - 428.4 μs/tx
    - 211.5 μs/kB
    - Jointly via a linear model, 148.1 μs/tx plus 114.1 μs/kB.
    - Jointly via a linear model, 137.5 μs/tx plus 60.2 μs/kB plus 585.2 μs/Gstep, with a Lapace-distributed error having location 0 μs and scale 1250 μs.
6. The results above are not very good fits and are quite sensitive to the cutoff for discarding outliers.
7. The noise in the data and the uncertainty in predictions make the above values unsuitable for estimating individual transactions but suitable for bulk estimates of many blocks.
8. A more sophisticated double general linear model could be used to generate artificial transaction workloads.
9. The CPU-timing parameters in the default configuration for Leios simulations could be reduced based on this work.

See [the Jupyter notebook](analysis/timings/ReadMe.ipynb) for evidence and details.

### Linear Leios at 1000 TPS

The Jupyter notebook [analysis/sims/2025w30/analysis.ipynb](analysis/sims/2025w30/analysis.ipynb) provides evidence that Linear Leios with transaction references and Stracciatella can support throughputs of 1000 tx/s at 300 B/tx. Linear Leios with transactions embedded in the EBs cannot support such throughput.

## Rust simulation

Documentation of current implementation and variants

## 2025-07-21

### Generic analysis script for Leios simulator output

See [analysis/trace-processor/ReadMe.md](analysis/trace-processor/ReadMe.md) for instructions on using the R script [analysis/trace-processor/generic-analysis.R](analysis/trace-processor/generic-analysis.R), which generates a set of diagnostic plots from the output of `leios-simulation-trace-processor`.

## 2025-07-19

### Preliminary analysis of block and transaction validation times

We undertook basic preliminary analysis of block and transaction validation times for Cardano `mainnet` since Epoch 350.

Findings:

1. The `db-analyser` tool can be used to measure the Cardno block-application time, either including or not including verifying transaction signatures and running Plutus scripts.
2. The output of this tool is quite noisy and does not include enough of the explanatory variable for predicting CPU times for transactions or blocks.
3. The missing explanatory variables (size of UTxO set, number of inputs, number of outputs, etc.) can be extracted from the ledger or `cardano-db-sync`.
4. For transaction signature verification and Plutus script execution, the median times are . . .
    - 0.53 ms/tx
    - 0.29 ms/kB
    - Jointly via a linear model, 0.066 ms/tx plus 0.221 ms/kB.
5. The noise in the data and the uncertainty in predictions make the above values unsuitable for estimating individual transactions but suitable for bulk estimates of many blocks.
6. A more sophisticated double general linear model could be used to generate artificial transaction workloads.

See [the Jupyter notebook](analysis/timings/preliminary.ipynb) for evidence and details.

### Study of timestep effects in simulators

We compared the 1000 TPS Full Leios simulation results (Rust) at two time resolutions, 0.100 ms and 0.025 ms. No significant differences in results were found. This means that we can safely run simulations at the coarser time step; such enable greater parallelism in the simulator and shorter wallclock times. See [the Jupyter notebook](analysis/sims/2025w27/analysis.ipynb) for comparisons, evidence, and details.

## 2025-07-18

### 100 TPS experiment for Stracciatella and Linear Leios

Experiments using the Rust simulation demonstrated the viability of Stracciatella and Linear Leios at 100 TPS if appropriate stage lengths and maximum EB sizes are chosen.

- Variants
    - Linear Leios, linear
    - Linear Leios with tx references, linear-with-tx-references
    - Stracciatella, full-without-ibs
- 100 tx/s for first 900 seconds
- 1400 B/tx

Findings:

1. 5 slot/stage is too short for Linear Leios at 100 tx/s.
2. Including transactions in EBs (instead of references) results in congestion and delays at 100 tx/s.
3. 10 MB/EB is sufficient for 100 tx/s but 5 MB/EB is not.
4. EB-sortition unluckiness in Stracciatella can lengthen the transaction lifecycle, but this could be remedied by increasing the EB production rate.
5. CPU and network usage peak high when transactions are included in EBs.
6. Caveat: this conclusion may change when better transaction validation times are used in the simulator configuration.

Artifacts:

- [Slides](analysis/sims/2025w29b/ReadMe.pdf)
- [Jupyter notebook](analysis/sims/2025w29b/analysis)
- [Configurations](analysis/sims/2025w29b/)

### Rust simulation

Revised Linear Leios model in response to analysis: in particular we discovered that sufficient throughput depends on only partially validating EBs before propagating them to peers.

Reimplemented Stracciatella as a separate simulation, as an exercise in finding deviations from the spec. Found and fixed several.

## 2025-07-17

### Linear Leios experiment

A comprehensive set of simulations for the Linear Leios variant was completed, aiming to map out the protocol's performance under varies loads and comparing several versions of the variant to Stracciatella.

- [Slides](analysis/sims/2025w29/summary.pdf)
- Jupyter notebooks
    - [Linear Leios with embedded transactions](analysis/sims/2025w29/linear.ipynb)
    - [Linear Leios with transaction references](analysis/sims/2025w29/txrefs.ipynb)
    - [Linear Leios without transactions](analysis/sims/2025w29/notxs.ipynb)
    - [Stracciatella](analysis/sims/2025w29/stracciatella.ipynb)

## 2025-07-11

### Stracciatella experiment

The Stracciatella variant of Leios (i.e., no IBs, tx refrences in EBs, and a two-stage pipeline) is analyzed in the Jupyter notebook [analysis/sims/2025w28/analysis-stracciatella.ipynb](analysis/sims/2025w28/analysis-stracciatella.ipynb). Findings follow:

- 1000+ TPS is attainable.
    - Congestion does appear at this throughput.
- 5 slot/stage performs less well but appears to scale better than 8 slot/stage.
- Spatial efficiency is better than 95%.
- Time to ledger is better than two minutes (subject to RB randomness, of course).
- Only the tiniest fraction of transactions don't reach the ledger, likely due to EBs expiring before the reach an RB.
- Network usage is slightly heavy.
- CPU usage seems suspiciously light.

### Throughput efficiency of Linear Leios

The Linear Leios variant's formulation is straightforward enough that its probability of including a certified EB on chain can be computed analytically.

The plots below show the *throughput* (defined as the size of the RBs and of the RB-certified EBs) relative to Praos (left) and the *throughput efficiency* (defined as the size of the RBs and of the RB-certified EBs, divided by the size of all RBs and of all EBs). Recall that not all EBs have their certificates appear in Praos blocks. Any inefficiency affects throughput and network costs but not permanent-storage costs. These results show that Linear Leios could achieve approximately 500 times the throughput of Praos at an over 50% efficiency in use of network resources. (That 500 times the throughput of Praos would exceed 1000 historically typical transactions per second.)

| Throughput                                                          | Throughput efficiency                                                          |
|---------------------------------------------------------------------|--------------------------------------------------------------------------------|
| ![Throughput of Linear Leios](analysis/linear-leios-throughput.svg) | ![Throughput efficiency of Linear Leios](analysis/linear-leios-efficiency.svg) |

### Rust simulation

Implemented a first pass at Linear Leios.

## 2025-07-08

### Small tx experiment

Here are the findings from the completed small-transaction, high-throughput experiment.

- 1000 tx/s with 300 B/tx is feasible in Leios variants
- Time vs space tradeoff
    - `full-with-ib-references` uses space more efficiently than `full-without-ibs`
    - `full-without-ibs` has shorter transaction lifecycle than `full-with-ib-references`
- `full-without-ib` loses some transactions, likely due to the aggressive pruning of the memory pool
- 2 CPU cores are sufficient
- Network usage is modest

Supporting material:

- Slides: [analysis/sims/2025w28/ReadMe.pdf](analysis/sims/2025w28/ReadMe.pdf)
- Juypter notebook: [analysis/sims/2025w28/analysis.ipynb](analysis/sims/2025w28/analysis.ipynb)

## 2025-07-04

### 1000 TPS experiment

A 1000 TPS experiment of basic transactions (300-byte non-Plutus transactions) was completed to demonstrate the viability of Leios at high throughput. See [analysis/sims/2025w27/analysis.ipynb](analysis/sims/2025w27/analysis.ipynb).

## 2025-07-03

### Notes on analysis of attacks

[PR #445](https://github.com/input-output-hk/ouroboros-leios/pull/445) adds to the second technical report a definition of terms related to the Leios attack surface, a taxonomy of potential impacts, and a description of several major categories of attack.

## Rust simulation

Finished adding support for IB equivocations.
>>>>>>> 2446b1df

## 2025-07-02

### Trace verifier performance

#### GC parameters

Running the `leios-trace-verifier` with a minimum heap size of 1G improves the performance by a factor 3

```bash
yves@nucli ~/code/ouroboros-leios (yveshauser/full-short-leios-trace-verifier)$ nix run .#leios-trace-verifier -- +RTS -H1G -s -RTS --trace-file sim-rs-late.out --config-file data/simulation/config.default.yaml --topology-file leios-trace-verifier/examples/topology.yaml --idSut 0
Applying 25681 actions
 220,151,201,640 bytes allocated in the heap
     853,676,864 bytes copied during GC
     115,103,776 bytes maximum residency (6 sample(s))
         595,936 bytes maximum slop
            1054 MiB total memory in use (0 MiB lost due to fragmentation)

                                     Tot time (elapsed)  Avg pause  Max pause
  Gen  0       249 colls,     0 par    0.756s   0.757s     0.0030s    0.0256s
  Gen  1         6 colls,     0 par    0.181s   0.182s     0.0303s    0.0863s

  INIT    time    0.000s  (  0.000s elapsed)
  MUT     time   40.668s  ( 40.676s elapsed)
  GC      time    0.937s  (  0.939s elapsed)
  EXIT    time    0.000s  (  0.000s elapsed)
  Total   time   41.606s  ( 41.615s elapsed)

  %GC     time       0.0%  (0.0% elapsed)

  Alloc rate    5,413,366,479 bytes per MUT second

  Productivity  97.7% of total user, 97.7% of total elapsed
```
Without the parameter specifying the minimum heap size:
```bash
yves@nucli$ nix run .#leios-trace-verifier -- +RTS -s -RTS --trace-file sim-rs-late.out --config-file data/simulation/config.default.yaml --topology-file leios-trace-verifier/examples/topology.yaml --idSut 0
Applying 25681 actions
 220,162,801,512 bytes allocated in the heap
 141,347,876,600 bytes copied during GC
     128,132,840 bytes maximum residency (545 sample(s))
       1,442,904 bytes maximum slop
             378 MiB total memory in use (0 MiB lost due to fragmentation)

                                     Tot time (elapsed)  Avg pause  Max pause
  Gen  0     52944 colls,     0 par   47.181s  47.246s     0.0009s    0.0050s
  Gen  1       545 colls,     0 par   41.029s  41.065s     0.0753s    0.0996s

  INIT    time    0.000s  (  0.000s elapsed)
  MUT     time   28.803s  ( 28.745s elapsed)
  GC      time   88.210s  ( 88.311s elapsed)
  EXIT    time    0.000s  (  0.000s elapsed)
  Total   time  117.014s  (117.056s elapsed)

  %GC     time       0.0%  (0.0% elapsed)

  Alloc rate    7,643,769,348 bytes per MUT second

  Productivity  24.6% of total user, 24.6% of total elapsed
```
#### Profiling
In order to spot performance bottle-necks in the `leios-trace-verifier` executable, we can enable profiling as follows:

- Uncomment the profiling parameters in [project.nix](nix/project.nix)
- Run the `leios-trace-verifier` with the additional command line argument `-pj` to produce a profiling output file

```bash
yves@nucli ~/code/ouroboros-leios (yveshauser/full-short-leios-trace-verifier)$ nix run .#leios-trace-verifier -- +RTS -pj -H1G -s -RTS --trace-file sim-rs-late.out --config-file data/simulation/config.default.yaml --topology-file leios-trace-verifier/examples/topology.yaml --idSut 0
Applying 25681 actions
 340,498,733,272 bytes allocated in the heap
   1,762,895,112 bytes copied during GC
     182,540,568 bytes maximum residency (6 sample(s))
       1,505,000 bytes maximum slop
            1235 MiB total memory in use (0 MiB lost due to fragmentation)

                                     Tot time (elapsed)  Avg pause  Max pause
  Gen  0       406 colls,     0 par    1.250s   1.252s     0.0031s    0.0200s
  Gen  1         6 colls,     0 par    0.224s   0.224s     0.0374s    0.0975s

  INIT    time    0.001s  (  0.001s elapsed)
  MUT     time   87.775s  ( 87.512s elapsed)
  GC      time    1.475s  (  1.476s elapsed)
  RP      time    0.000s  (  0.000s elapsed)
  PROF    time    0.000s  (  0.000s elapsed)
  EXIT    time    0.000s  (  0.000s elapsed)
  Total   time   89.251s  ( 88.989s elapsed)

  %GC     time       0.0%  (0.0% elapsed)

  Alloc rate    3,879,203,434 bytes per MUT second

  Productivity  98.3% of total user, 98.3% of total elapsed
```
- Inspect the `leios-trace-verifier.prof` file in [speedscope](https://www.speedscope.app/)

## 2025-06-30

### Praos simulations

The Jupyter notebook [analysis/sims/2025w26/analysis-praos.ipynb](analysis/sims/2025w26/analysis-praos.ipynb) contains Rust simulations on mini-mainnet for 50 and 100 TPS on Praos. These can serve as a reference when evaluationg Leios performance. Findings follow:

- Praos *simulations* perform well at 50 TPS.
- They exhibit congestion-induced forking at 100 TPS.
- All transaction reach the ledger.
- Bursty usage of network and CPU does not tax infrastructure resources.
- Should we request cardano-node benchmark studies of large Praos blocks?

## 2025-06-27

### Simulation analysis of nine candidate variants of Leios

This new set of simulations examined three basic variants and three sharding strategies.

- Basic
    - Full 
    - Full without IBs
    - Full with transaction references
- Sharding
    - Unsharded
    - Sharded
    - Overcollateralized 1x (i.e., each tx has a probability of being included in two shards instead of one)

The network and CPU metrics for all of the variants were acceptable, but they had different spatial and temporal efficiencies.

| Variant                 | Sharding              | Spatial Efficiency | Time to Ledger |
|-------------------------|-----------------------|-------------------:|---------------:|
| full                    | unsharded             |            52.307% |        64.404s |
| full                    | sharded               |            92.043% |       137.362s | 
| full                    | overcollateralized 1x |            89.097% |        94.155s |
| full without IBs        | unsharded             |            79.050% |        43.057s |
| full without IBs        | sharded               |            79.052% |        43.052s |
| full without IBs        | overcollateralized 1x |            79.053% |        43.053s |
| full with-tx references | unsharded             |            95.999% |        63.763s |
| full with-tx references | sharded               |            96.466% |       137.324s |
| full with-tx references | overcollateralized 1x |            96.413% |        94.112s |

See [analysis/sims/2025w26/analysis-variants-sharding.ipynb](analysis/sims/2025w26/analysis-variants-sharding.ipynb) for full details.

![Spatial efficiency of nine Leios variants](analysis/sims/2025w26/plots/vars/spatial-efficiency.svg)

![Temporal efficiency of nine Leios variants](analysis/sims/2025w26/plots/vars/reach-rb-tx.svg)

### Rust simulation

Added support for IB equivocation (WIP, still evaluating impact)
Minor usability improvements to the CLI tool
Added sharding to the "full without IBs" variant of Leios.

### Haskell simulation

- Finished first milestone (approx. "Leios rules") of Haskell simulator high-level design document https://github.com/input-output-hk/ouroboros-leios/pull/417, https://github.com/input-output-hk/ouroboros-leios/pull/427
- Defused floating point-based false alarm that the psuedo-mainnet scenario revealed in an assertion about time https://github.com/input-output-hk/ouroboros-leios/pull/433

## 2025-06-24

### Conflict experiment on simplest Leios variant

Experiments exploring the effect of conflicting transactions at 100 TPS for the simplest Leios variant were completed in [analysis/sims/2025w26/analysis.ipynb](analysis/sims/2025w26/analysis.ipynb).

Assumptions:

- mini-mainnet topology, with 100 Mb/s inter-nodal links
- 100 tx/s
- 0.2 IB/s
- 2097.152 kB/IB maximum
- 2.5 EB/stage
- 10 slot/stage
- aggressive pruning of memory pool
- txs ordered by arrival in memory pool
- no overcollateralization
- no sharding
- 0%, 25%, or 50% of transactions conflict with other transactions

Findings:

1. Spatial efficiency can be as low as 55%, which is due to the occasional production of an IB before the previous one is received.
2. Transaction typically reach the ledger within 75 seconds.
3. All non-conflicted transactions reach the ledger.
4. NIC bandwidth of 20 Mb/s is sufficient: see figure below.
5. Four vCPU cores are sufficient.
6. Even the largest IBs (up to 2 MB) diffuse globally within 5 seconds: see figure below.
7. IB traffic does not interfere with transaction, vote, EB, or RB traffic.
8. The occasional large IBs benefit performance by diffusing before the mean time between IBs, which permits pruning of the memory pool before the next IB is typically produced.

![Mean nodal network ingress at 100 TPS when IBs up to 2 MB are allowed](analysis/sims/2025w26/plots/cxs/ingress-average-area.png)

![Diffusion of IBs at 100 TPS when IBs up to 2 MB are allowed](analysis/sims/2025w26/plots/cxs/elapsed-IB.png)

### Bandwidth experiment

Experiments exploring the effect of bandwidth limits at 100 TPS and 300 TPS were completed in [analysis/sims/2025w25/analysis.ipynb](analysis/sims/2025w25/analysis.ipynb). Key findings follow:

1. The following protocol parameters are sufficient for Leios high performance at 100 tx/s (or 300 tx/s): mini-mainnet topology, 1 IB/s (or 2 IB/s), 10 slot/stage, 328 kB/IB maximum, 1.5 EB/stage, and multiple shards.
2. Spatial efficiency is 80%.
3. All transactions reach the ledger, typically within two minutes.
4. A 30 Mbps network interface card (NIC) is sufficient for the Leios node.
5. A 4-core vCPU is also sufficient.
6. The results are insensitive to inter-nodal link bandwidths greater than 50 Mb/s, and even at 10 Mb/s the effect of link bandwidth is small: see the figure below.

![Diffusion of IBs at 300 TPS as a function of intra-nodal link bandwidth](analysis/sims/2025w25/plots/bw-2IBps/elapsed-IB.png)

## 2025-06-20

### CDDL Specification Draft

Created initial CDDL specifications for core Leios components:

- Input Blocks with VRF lottery and single IB/slot limits
- Endorser Blocks as new aggregation block type
- Ranking Blocks as Conway extension with optional certificates
- BLS voting system with persistent/non-persistent voters and key registration
- Follows crypto-benchmarks implementation approach, maintains Conway CDDL compatibility
- First draft establishing foundational structures - incomplete but covers common base components
- Upcoming iterations will add detailed specifications for design variants (full sharding, overcollateralization, protocol extensions)

### Formal methods

- Added support for `Late IB inclusion` to the formal spec of Full-Short Leios
- Profiled leios-trace-verifier: About 60% of the time is spent in garbage collection. Switching to `--nonmoving-gc` improves the performance significantly

### Rust simulation

- Added support for generating conflicting transactions. The probability of conflicts is controlled with the `tx-conflict-fraction` setting, at a global or per-node level.
- Added support for overcollateralization: transactions will randomly be generated with enough extra collateral to be included in multiple IB shards, controlled by the `tx-overcollateralization-factor-distribution` setting.
- Added support for explicitly-weighted TX production. The `tx-generation-weight` setting can be used to make specific relays generate more transactions than others.
- Stake pools no longer generate transactions (by default)

### Draft of second technical report

The initial draft of the [Leios Technical Report 2](docs/technical-report-2.md) now contains two major sections on the Leios mini protocols and the realism of the Haskell simulator.

1. Network specification
    1. Relay mini protocol
    2. Fetch mini protocol
    3. CatchUp mini protocol
2. Haskell simulation realism
    * Six scenarios are analyzed

## 2025-06-19

### Metrics section in CIP

The performance of a protocol like Leios can be characterized in terms of its efficient use of resources, its total use of resources, the probabilities of negative outcomes due to the protocol's design, and the resilience to adverse conditions. Metrics measuring such performance depend upon the selection of protocol parameters, the network topology, and the submission of transactions. The table below summarizes key metrics for evaluating Leios as a protocol and individual scenarios (parameters, network, and load). A discussion of these metrics was added to [the draft Leios CIP](docs/cip/README.md#metrics).

| Category   | Metric                                                    | Measurement                                                                                                     |
| ---------- | --------------------------------------------------------- | --------------------------------------------------------------------------------------------------------------- |
| Efficiency | Spatial efficiency, $`\epsilon_\text{spatial}`$           | Ratio of total transactions size to persistent storage                                                          |
|            | Temporal efficiency, $`\epsilon_\text{temporal}(s)`$      | Time to include transaction on ledger                                                                           |
|            | Network efficiency, $`\epsilon_\text{network}`$           | Ratio of total transaction size to node-averaged network usage                                                  |
| Protocol   | TX collision, $`p_\text{collision}`$                      | Probability of a transaction being included in two IBs                                                          |
|            | TX inclusion, $`\tau_\text{inclusion}`$                   | Mean number of slots for a transaction being included in any IB                                                 |
|            | Voting failure, $`p_\text{noquorum}`$                     | Probability of sortition failure to elect sufficient voters for a quorum                                        |
| Resource   | Network egress, $`q_\text{egress}`$                       | Rate of bytes transmitted by a node                                                                             |
|            | Disk usage, $`q_\text{disk}`$                             | Rate of persistent bytes stored by a node                                                                       |
|            | I/O operations, $`\bar{q}_\text{iops}(b)`$                | Mean number of I/O operations per second, where each operation writes a filesystem block of $`b`$ bytes         |
|            | Mean CPU usage, $`\bar{q}_\text{vcpu}`$                   | Mean virtual CPU cores used by a node                                                                           |
|            | Peak CPU usage, $`\hat{q}_\text{vcpu}`$                   | Maximum virtual CPU cores used by a node over a one-slot window                                                 |
| Resilience | Bandwidth, $`\eta_\text{bandwidth}(b)`$                   | Fractional loss in throughput at finite bandwidth $`b`$                                                         |
|            | Adversarial stake, $`\eta_\text{adversary}(s)`$           | Fractional loss in throughput due to adversial stake of $`s`$                                                   |
| Fees       | Collateral paid for success, $`\kappa_\text{success}(c)`$ | Average collateral paid for a successful transaction when it conflicts with a fraction $`c`$ of the memory pool |
|            | Collateral paid for failure, $`\kappa_\text{failure}(c)`$ | Average collateral paid for a failed transaction when it conflicts with a fraction $`c`$ of the memory pool     |

## 2025-06-18

### Bandwidth measurements

Because bandwidth between nodes has been identified as a critical resource that limits Leios throughput, we conducted an unscientific experiment, using `iperf3` for bidirectional measurements between locations in North America and Europe:

| Client                   | Server         | Send Mbps | Receive Mbps |
|:-------------------------|:---------------|----------:|-------------:|
| OVH Canada               | OVH Poland     |       219 |          217 |
| OVH Canada               | OVH Oregon USA |       363 |          360 |
| OVH Oregon USA           | OVH Poland     |       142 |          144 |
| CenturyLink Colorado USA | OVH Poland     |       147 |          145 |
| CenturyLink Colorado USA | OVH Oregon USA |       418 |          412 |
| CenturyLink Colorado USA | OVH Canada     |        97 |           95 |
| CenturyLink Colorado USA | OVH Virginia   |       311 |          309 |
| CenturyLink Colorado USA | AWS Oregon USA |       826 |          824 |
| AWS Oregon USA           | OVH Oregon USA |       973 |          972 |
| AWS Oregon USA           | OVH Poland     |       141 |          138 |
| AWS Oregon USA           | OVH Canada     |       329 |          327 |
| OVH Virginia USA         | OVH Oregon USA |       369 |          367 |
| OVH Virginia USA         | OVH Poland     |       231 |          229 |
| OVH Virginia USA         | OVH Canada     |       469 |          467 |

The OVH machines are inexpensive instances, the AWS is a `r5a.4xlarge`, and CenturyLink is a local ISP. Overall, it looks like 100 Mbps is a conservative lower bound.

We also made some empirical measurements where a machine in one data center connects to four others to measure simultaneous bandwidth. It looks like there is a 5-20% reduction in individual link speed, as compared to only one connection at a time. (For most of the pairs, it is closer to 5%, and the 20% is an outlier.) However, we don't know what would happen if we measured with 25 simultaneous connections.

## 2025-06-17

### Mini-mainnet experiments

The 750-node [pseudo-mainnet](data/simulation/pseudo-mainnet/topology-v2.yaml) network was used in Haskell and Rust experiments to study the limits of transaction and IB throughput for realistic scenarios up to 300 TPS and 32 IB/s.

- [Analysis results](analysis/sims/2025w24/analysis.ipynb)
- [Slides](analysis/sims/2025w24/summary.pdf)
- Findings:
    - The 750 node mini-mainnet is a suitable replacement for the 10,000-node pseudo mainnet, in that either topology would result in similar performance measurements and resource recommendations.
    - The Haskell and Rust simulations substantially agree for mini-mainnet simulations.
    - Key metrics from these simulations:
        - Block propagation less than 1 second, which is consistent with empirical observations from pooltool.io. Note that this has implications for our discussion of the IB-concurrency period.
        - With 1 Gb/s links/NICs, the protocol can support 25 MB/s throughput before it starts degrading.
        - Mean time from mempool to ledger is about 150 seconds for transactions.
        - Disk-space efficiency is about 80%.
        - About 20% of network traffic is wasted.
        - Even at 300 ts/x, a 6-core VM is sufficient for peak demand, but average demand is less than 2 cores.

### Added features to simulation trace processor

The [`leios-trace-processor`](analysis/sims/trace-processor/) now reports message sizes for bandwidth-usage analysis.

### Pseudo-mainnet experiments

The 10,000-node [pseudo-mainnet](data/simulation/pseudo-mainnet/ReadMe.md) network was used in Rust experiments to study the limits of transaction and IB throughput for realistic scenarios up to 300 TPS and 32 IB/s.

- [Analysis results](analysis/sims/2025w23/analysis.ipynb)
- [Slides](analysis/sims/2025w23/summary.pdf)
- Findings:
    - Transactions took an average of 100 seconds to travel from the memory pool to the ledger.
    - Disk and network usage was approximately 80% efficient.
    - Even at high TPS, six CPU cores were sufficient to handle peak load.
    - Block propagation time averaged under one second.

## 2025-06-15

### Reduced memory footprint for analyzing simulation traces

The [`leios-trace-processor`](analysis/sims/trace-processor/) was refactored in order to dramatically reduce the memory footprint of analyzing large simulation traces.

## 2025-06-12

### "Miniature mainnet" topology

Because the 10,000 [pseudo-mainnet](data/simulation/pseudo-mainnet/topology-v1.ipynb) runs so slowly and consumes so much memory in the Rust and Haskell simulations, thus making it impractical for repeated use and for large experiments, we created a smaller 750-node topology that faithfully mimics mainnet. It has nearly the same diameter as mainnet and have very similar stake distribution and edge degree.

- Methodology: [topology-v2.ipynb](data/simulation/pseudo-mainnet/topology-v2.ipynb)
- Network: [topology-v2.yaml](data/simulation/pseudo-mainnet/topology-v2.yaml)
- Metrics: [topology-v2.md](data/simulation/pseudo-mainnet/topology-v2.md)

| Metric | Value |
|--------|-------|
| Total nodes | 750 |
| Block producers | 216 |
| Relay nodes | 534 |
| Total connections | 19314 |
| Network diameter | 5 hops |
| Average connections per node | 25.75 |
| Clustering coefficient | 0.332 |
| Average latency | 64.8ms ms |
| Maximum latency | 578.3ms ms |
| Stake-weighted latency | 0.0ms ms |
| Bidirectional connections | 1463 |
| Asymmetry ratio | 84.85% |

### Rust simulation

- Fixed bad assertion triggered by extreme load of 10k node network
- Added support for configurable timestamp resolution

## 2025-06-11

### Additional data analyses in Leios trace processor

The [`leios-trace-processor`](analysis/sims/trace-processor/) now extracts CPU, resource, and message-receipt data from simulation trace files. This eliminates the need for using the old, lower performance, scripts for analyzing simulation results.

```console
$ cabal run exe:leios-trace-processor -- --help

Process Leios trace logs into CSV file abstracts

Usage: leios-trace-processor [--trace-file FILE] --lifecycle-file FILE
                             --cpu-file FILE --resource-file FILE
                             --receipt-file FILE

  Leios trace processor

Available options:
  --trace-file FILE        Input Leios simulation trace log file
  --lifecycle-file FILE    Output CSV file for transaction lifecycle data
  --cpu-file FILE          Output CSV file for CPU data
  --resource-file FILE     Output CSV file for resource data
  --receipt-file FILE      Output CSV file for receipt data
  -h,--help                Show this help text
```

## 2025-06-09

### Fixes to CI

Outstanding bugs in the CI, [#368](https://github.com/input-output-hk/ouroboros-leios/issues/368) and [#379](https://github.com/input-output-hk/ouroboros-leios/issues/379), have been fixes, so now all of the CI checks pass!

## 2025-06-06

### Formal methods

- Added Full-Short Leios as a special case of Short Leios to the formal spec. Currently in a [separate branch](https://github.com/input-output-hk/ouroboros-leios-formal-spec/tree/yveshauser/full-short-leios)
- Added trace verification for Full-Short Leios

### Simulation of the pseudo-mainnet topology

[PR #389](https://github.com/input-output-hk/ouroboros-leios/pull/389) includes the design for the 1 through 300 TPS simulations that are being run on [the pseudo-mainnet topology](data/simulation/pseudo-mainnet/).

Already, it is evident that the Rust simulation runs quite slowly on this 10,000-node network, even at low TPS.

- At 1 TPS, an EC2 instance simulated 6 minutes of network time in 10 hours.
- At 100 TPS, it simulated 2 minutes in 10 hours.
- At 300 TPS, it simulated 1 minute in 10 hours.

The Haskell simulator is so slow that it will be tricky to get any useful results without running for a more than a week. We'd definitely need to profile it and remove hot spots if we want to run large networks for realistic durations.

Part of the problem is the voluminousness of the simulation log files, which (collectively) will exceed a terabyte for the experiments. To allievate this, the simulation scripts are filtering out minor events from the logs and compressing them as the simulation is run.

### Observations on conflicts, ledger, and incentives

Here are a few personal (@bwbush) observations, reflections, and conclusions on transaction conflicts, ledger design, memory pool, and fees/incentives.

1. Honest duplicate and conflicting transactions will be present in IBs so long as local sortition is used for the IB lottery.
    - The concurrency period/window for IB production is the fundamental limit on avoiding the inclusion of duplicates and conflicts in IBs.
    - Memory pool rules can minimize duplicates/conflicts by having nodes act promptly to remove conflicting transactions from their local memory pool as soon as the receive a new IB.
    - For a given level of throughput, producing fewer but larger IBs will reduce the probability of duplicates because fewer IB producers are active during each others' "light cones". However, at some point enlarging IBs will lengthen the concurrency "blind spot": for a given throughput.
    - We have previously shown how reducing the probability of two IBs being produced in the same slot will increase the probability that no IB at all is produced in the slot.
    - Public (global) sortition would open IB producers to denial of service attacks.
2. So long as there is no collateral required for failed conflicting transactions, adversaries' only disincentive to reduce overall throughput would be their own infrastructure costs.
    - Successful attack would require lightweight custom adversarial nodes, many network connections to honest nodes, and sophisticated networking. A significant and sustained attack would be costly, and inefficient attacks might hardly be noticed.
    - Block producers are best compensated for the resources used by conflicting transactions by allocation from the rewards pot.
    - The alternative of charging collateral on a failed transaction is too at odds with Cardano's longstanding guarantees. This would penalize attackers, but honest parties would also lose collateral on occasion.
    - The alternative of charging collateral on successful transactions for any failed conflicting ones in IBs opens too larger an attack surface to intentional, adversarial conflicts.
    - Honest IB producers are naturally incentivized to reduce conflicts because conflicts eat into fees, but this incentive could be amplified by adding a "conflict penalty" to the rewards computation.
4. The memory pool is fundamentally untrusted with respect to conflicting transactions.
    - An adversary would be able to thwart or abuse conflict-avoidance schemes at the memory pool level.
    - Some common-sense optimizations are possible, such as blacklisting a node that supplies transactions obviously in conflict.
5. Persistent storage of duplicate and conflicting transactions could be reduced through clever editing at the time of EB voting/certification.
     - All parties voting on an EB are aware of the duplicate and conflict set among the transactions referenced by the IB.
     - The EB could include a bitmap of which transactions are valid and which can be discarded, and voter would vote on the bitmap.
     - Cryptographically speaking, IBs can organize transactions in a manner where items can be deleted without affecting the signature of the IB. (For example, transactions can be discarded from the IB according to the bitmap and replaced with just the hash of what was deleted.)
 5. It appears that front running can best be eliminated (at the ledger level, but not at the mempool level) by strictly ordering transactions by their IB's slot and VRF.
     - Other IB and EB ordering proposals create complexity in the ledger rules and would be difficult to fully analyze for vulnerabilities.

### Rust simulation

Implemented random sampling of transactions from the Leios mempool. When transaction traffic is high enough that IBs are completely full, it should ensure that different IBs contain different transactions when possible.

Simulated a Leios variant where IBs contain references to transactions, rather than transaction bodies themselves. This variant assumes that transactions are propagated and stored independently of Leios.

## 2025-06-05

### Semi-realistic mainnet-scale topology

The aim of [the pseudo-mainnet topology](data/simulation/pseudo-mainnet/) is to have a Leios network that is generally representative of the Cardano mainnet:

- Realistic stake distribution
- Realistic number of stake pools
- Two relays for each block producer
- Block producers only connected to their relays
- 10,000 nodes total
- Realistic latencies, generally consistent with the [RIPE Atlas](https://atlas.ripe.net/) `ping` dataset
- Bandwidth consistent with the low end of what is generally available in cloud data centers
- Node connectivity generally consistent with measurements by the [Cardano Foundation](https://cardanofoundation.org/)
- Geographic distribution (countries and autonomous systems) consistent with measurements by the [Cardano Foundation](https://cardanofoundation.org/)

| Metric | Value |
|--------|------:|
| Total nodes | 10000 |
| Block producers | 2657 |
| Relay nodes | 7343 |
| Total connections | 298756 |
| Network diameter | 6 hops |
| Average connections per node | 29.88 |
| Clustering coefficient | 0.122 |
| Average latency | 77.0ms ms |
| Maximum latency | 636.8ms ms |
| Stake-weighted latency | 0.0ms ms |
| Bidirectional connections | 10800 |
| Asymmetry ratio | 92.77% |

This is the first cut at a realistic mainnet-scale topology for Leios, but it likely contain imperfections because several compromises were made during its construction, so as to smooth out inconsistencies in source data. It does pass the topology checks, however, and approximately matches the marginal distributions of key network metrics.

- Network: [topology-v1.yaml](data/simulation/pseudo-mainnet/topology-v1.yaml)
- Results of [topology checker](topology-checker/): [topology-v1.md](data/simulation/pseudo-mainnet/topology-v1.md)
- Jupyter notebook used for creating the network: [topology-v1.ipynb](data/simulation/pseudo-mainnet/topology-v1.ipynb)

## 2025-05-30

### Analysis of an overcollateralization scheme

We computed shardless overcollateratization where transactions are randomly sampled from the memory pool and nodes operate independently over the concurrency period. Details are in the [Jupyter notebook](analysis/overcollateralization-v1.ipynb).

Findings:

1. Probabilities of duplication and conflicts are minimized when the length of the concurrency period is as short as possible.
2. The probability of conflict is always greater than the probability of duplication.
3. For a given concurrency period, a longer transaction residence time corresponds to a lower probability of duplication or conflict.
4. Spatial efficiency is also greater for longer residence times.
5. The tradeoff between probabilities of duplication and conflict is insensitive to protocol parameters.
6. The expected number of conflicts in IBs scales proportionately with (a) the fraction of conflicting transactions in the memory pool and (b) the transaction throughput, but its dependence upon the transaction residence time is weaker and nonlinear.
7. At a given throughput, reducing the probability of duplicates or conflicts is at odds with reducing the total number of conflicts.
8. The probabilistic computation of number of conflicts is about twenty percent lower than a naive estimate that multiplies the throughput by the concurrency period and the fraction of conflicts in the memory pool.
9. At 100 TPS and with favorable settings of protocol parameters, an overcollateralization factor of nearly 400 is necessary.

### Rust simulation

Added "TXLost" events to simulation output, to detect various places where Leios can lose transactions with some choices of parameters.

## 2025-05-29

### Transaction lifecycle simulation results (week 23)

- The protocol performs well (i.e., essentially every tx makes it to the ledger) up to 300 TPS, where it breaks down early.
    - The 100-node network is actually more stressful to the protocol than a realistic mainnet would be, so I'm eager to see what TPS we can achieve there.
    - The TPS figures that are quoted for the design are about 10% lower than the actual results, so we are going to recalibrate the experimental design before we run it again.
- The space efficiency is above 80% for the moderate-throughput scenarios.
- Transactions take about 100 seconds average (about 200 seconds for the 95th %ile) to reach the ledger.

| Transaction efficiency | Temporal efficiency | Spatial Efficiency |
|---|---|---|
| ![Transaction efficiency of Leios](analysis/sims/2025w22/plots/temporal-efficiency-bar.svg) | ![Temporal efficiency of Leios](analysis/sims/2025w22/plots/reach-rb-tx.svg) | ![Spatial efficiency of Leios](analysis/sims/2025w22/plots/spatial-efficiency.svg) |

### Faster data processing of simulation results

The new [`leios-trace-processor`](analysis/sim/trace-processor/) tool was developed to replace the previous script-based analyses of Leios simulator output. It runs far faster than the previous scripts and this will make it possible to analyzes much longer and larger simulation results.

```console
$ nix run .#leios-trace-processor -- --trace-file sim.log --lifecycle-file lifecycle.csv

$ head lifecycle.csv

Kind,Item,Size [B],References,Created [s],To IB [s],To EB [s],To RB [s],In RB [s]
EB,10-node-19,240,0,10.075,NA,NA,NA,NA
EB,100-node-51,336,25,100.075,NA,130.075,129.091,NA
EB,1000-node-27,976,20,1000.075,NA,1090.075,1127.091,NA
EB,1000-node-59,976,19,1000.075,NA,1040.075,1084.091,NA
EB,1010-node-70,1008,39,1010.075,NA,1040.075,1084.091,NA
EB,1020-node-56,1008,24,1020.075,NA,1050.075,1127.091,NA
EB,1020-node-90,1008,8,1020.075,NA,1080.075,1207.091,NA
EB,1020-node-93,1008,5,1020.075,NA,1050.075,1084.091,NA
EB,1040-node-19,944,28,1040.075,NA,1080.075,1104.091,NA
```

## 2025-05-23

### Rust simulation

Spent time this week investigating poor TX inclusion rates. Findings:
 - The "late IB inclusion" extension to Full Leios dramatically improves the odds of a TX reaching the ledger.
 - Transactions without sharded inputs cause extreme duplication across IBs, and will need special care

Enhancements:
 - Turned on late IB inclusion by default
 - Fixed an off-by-one error with late IB inclusion logic
 - Added a `praos-fallback-enabled` setting, to disable Praos when investigating throughput
 - Fixed TX deduplication in Praos blocks

## 2025-05-22

### Catalog of conformance tests

The [Potential Conformance Tests](leios-trace-verifier/conformance-coverage.md) have been cataloged in order to assess how much positive and negative test coverage is possible for traces from the Leios simulator and (eventually) from the Leios node. This table provides guidance on property-based and other tests that will be added to the test suite.

### Test cases for trace verify and conformance tests

The test suite for the trace verify now contains property-based tests that check whether the conformance testing matches expectations. The suite has both manually curated golden tests and automatically generated property-based tests. Both positive and negative cases are tested. The list will be expanded as the Agda specification for Leios becomes more sophisticated.

```console
Generated trace
  Positive cases
    Genesis slot [✔]
      +++ OK, passed 1 test.
    Generate RB [✔]
      +++ OK, passed 1 test.
    Generate IB [✔]
      +++ OK, passed 1 test.
    Generate no IB [✔]
      +++ OK, passed 1 test.
    Generate EB [✔]
      +++ OK, passed 1 test.
    Generate no EB [✔]
      +++ OK, passed 1 test.
    Generate VT [✔]
      +++ OK, passed 1 test.
    Generate no VT [✔]
      +++ OK, passed 1 test.
    Skip block production [✔]     
      +++ OK, passed 100 tests.
    Sporadic block production [✔]     
      +++ OK, passed 100 tests.
    Noisy block production [✔]     
      +++ OK, passed 100 tests.
  Negative cases
    No actions [✔]
      +++ OK, passed 1 test.
    Start after genesis [✔]
      +++ OK, passed 1 test.
    Generate equivocated IBs [✔]
      +++ OK, passed 1 test.
    Generate equivocated EBs [✔]
      +++ OK, passed 1 test.
    Generate equivocated VTs [✔]
      +++ OK, passed 1 test.
    Sporadic gaps in production [✔]     
      +++ OK, passed 100 tests.
Golden traces
  Verify valid traces
    agda-1.jsonl [✔]
    agda-2.jsonl [✔]
  Reject invalid traces
    case-1.jsonl [✔]

Finished in 0.3541 seconds
20 examples, 0 failures
Test suite test-trace-verifier: PASS
```

## 2025-05-20

### Expected transaction lifecycle

For the draft blog post we computed the cumulative probability of a transaction reaching the ledger as a function of IB production rate and stage length.

![Cumulative probability of transaction reaching ledger](analysis/tx-to-block-cum-slots-fig.svg)

## 2025-05-17

### Web-based enhanced formal specification documentation

Added a comprehensive web-based documentation for the Ouroboros Leios formal specification, available at [https://leios.cardano-scaling.org/formal-spec/](https://leios.cardano-scaling.org/formal-spec/). This enhanced documentation offers a simple way to explore the different Leios modules as types are linked together, and includes full text search capabilities.

## 2025-05-16

### Trace verifier improvements

- Error handling, initial error reporting
- Trace verification starting from other than initial state

### Informal review of Haskell simulator for Leios

We reviewed existing code and documents related to the Haskell simulator, and assessed its state of completeness. See also the discussion in [PR#353](https://github.com/input-output-hk/ouroboros-leios/pull/353).

- Statistics
    - ELOC: 17,035 lines
    - TODO: 51 lines
    - Comments 1437 lines
- Organization
    - Some intertwining of concerns
        - Simulation
        - Data analysis
        - Visualization
        - Examples
    - Praos cleanly separated from Leios.
    - Leios specifics are concentrated in just three modules.
- Code quality
    - Generally readable and well organized code.
    - Especially understandable by those already familiar with the Cardano codebase.
    - Most types and functions are not documented.
    - The best documentation is for the typed protocols.
    - Networking code is most mature, with few changes for many months.
    - Block management is also mature.
    - Only three tests in the test suite, and these do not relate to the protocol
        - `test_benchTopologyIsConnected`
        - `test_defaultConfigOnDiskMatchesDef`
        - `test_canParseConstantDistribution`
- Design
    - Leios variants handled via pattern matching on sum types.
    - Moderately high fidelity treatment of TCP.
    - Faithful to Leios specification regarding input blocks, endorser blocks, votes, Praos blocks, CPU resources, and networking behavior.
    - Uses typed mini-protocols for blocks and votes in a unified manner
    - Some node operations are modeled as parallel threads.
    - The network is static, so the input topology needs to reflect a snapshot of a typical p2p network.
    - The fidelity of the network representation is greater than needed for SRL4 analyses.
    - No representation or modeling of transactions.
    - Essentially no representation of adversarial behavior, though there is one placeholder.
    - There is no provision for modeling network dynamism such as coming/going of nodes or communication disruptions.
    - "Full Short" Leios implementation is slightly out of sync with the recent v0.2 changes.
- Implementation
    - Single threaded execution because of its reliance of `IOSim`.
    - Runs 40x slower than Rust simulator.
    - Simulations of 3000 nodes for one hour takes ~24 hours for high TPS.
    - Dependencies our the production Ouroboros packages and a few Cardano packages.
    - Does not account for CPU resources needed for ledger updates.
- Documentation
    - The readme files (`README.md` and `simulation/README.md`) are slightly out of date.
    - The "Network Specification" document is terse but complete enough to be useful in comparing against the implementation. It is unclear how closely the implementation matches or if there are major gaps (aside from the to-do list in its header) in the documentation.
    - The "Simulation Realism" document mostly consists of figures, with some brief text introducing them and pointing out interesting features. The document is not complete enough to make a sound case for the realism of the simulation.
    - Evidently, the simulations were compared to graph-theory models of idealized behavior, but there does not seem to be documentation of this.
    - There is no high-level design documentation for the simulation itself.
- Assessment
    - The trace logs currently fail the conformance tests in the Leios trace verifier.
    - Changes to the networking model would require great care and understanding.
    - Most prospective changes to the Leios protocol would only involve a small fraction of the codebase and would likely be straightforward.
    - Addition of memory pool and transactions is feasible but would likely take ~100-200 hours of labor.
        - Many aspects of transactions could leverage the existing network code and protocol patterns.
        - Understanding the details of the existing Praos memory pool and transaction diffusion would be critical to implementing Leios transactions in the simulation.
    - Major speedup or parallelization of execution might require a lot of effort, but the code should be profiled to identify easily mitigated hotspots.
    - QA on the network implementation would require detailed understanding of TCP and reverse-engineering requirements documents.

### Documentation housekeeping

We relocated the ancient report on Leios from `report/` to [docs/obsolete-report/](docs/obsolete-report/) in order to avoid confusing that the report still represents the Leios design. It does contain useful background information and design principles, however.

### Higher excess-capacity simulations

The transaction lifecycle simulations earlier this week and last week raised the question of whether the duplication of transactions in IBs was starving other transactions from ever being included in an IB, and hence never making it to the ledger. Those earlier simulations had at total IB capacity that was only modestly larger than the size of all of the transactions submitted during the course of the simulation.

To evaluate this hypothesis, we re-ran the experiment with IBs being produced at three times a higher rate, which leaves plenty of space in IBs for transaction duplication. The loss of transactions persists, indicating that the hypothesis was incorrect and that some other factor is preventing transactions from making it to the ledger.

- [Read-me file](analysis/sims/2025w20/)
- [Results at 1x IB capacity](analysis/sims/2025w20/analysis1x.ipynb)
- [Results at 3x IB capacity](analysis/sims/2025w20/analysis3x.ipynb)

|   |   |
|---|---|
| ![Temporal efficiency of Leios](analysis/sims/2025w20/plots3x/temporal-efficiency-bar.svg) | ![Temporal efficiency of Leios](analysis/sims/2025w20/plots3x/temporal-efficiency-timeseries.svg) |


### Rust simulation

 - Added `tx-start-time` and `tx-stop-time` parameters, to avoid effect of Leios's slow start or sudden termination on TX analysis
 - Added a new leios variant `full-without-ibs`. In this variant, there are no IBs; instead, EBs contain references to TXs directly.

## 2025-05-15

### Manually curated test cases for Leios trace verifier

We manually created test cases for checking the Leios trace verifier. These are indented to scrutinize the correct operation of `leios-trace-verifier`. Over time, this database of scenarios will be expanded.

- [Valid traces](/leios-trace-verifier/examples/valid/)
- [Invalid traces](leios-trace-verifier/examples/invalid/)

These have been integrated into a new test suite, `test-trace-verifier`, and the CI.

## 2025-05-14

### Removed deterministic conformance testing

The non-deterministic, trace-based conformance testing in [leios-trace-verifier/](leios-trace-verifier/) has replaced the deterministic approach based on an executable specification. The folder [conformance-testing/](https://github.com/input-output-hk/ouroboros-leios/tree/47d9128219af214cec8dae17ee4fb461a8a52a87/conformance-testing) has been deleted after being archived via permalink.

## 2025-05-13

### Nix derivations and CI for trace verifier

The [Leios trace verifier](leios-trace-verifier/) has been added to the Nix infrastructure and the CI builds. Currently, the CI runs a short simulation and then checks its trace.

### Partial documentation of Haskell simulations

Two partially-drafted technical reports related to the Haskell simulations have been added to the Nix and CI builds:

- [Ouroboros Leios Network Specification](simulation/docs/network-spec/ReadMe.md)
- [Ouroboros Leios simulation: building confidence in the performance results](simulation/docs/ReadMe.md)

## 2025-05-09

### Lifecycle and resource analysis of Rust simulations

We executed the first high-tps simuations of Leios using the Rust simulator, with TPS ranging as high as 1000 tx/s. Two efficiency measures are used to quantify the inclusion of transactions in the ledger and the amount of data that must be persisted as the ledger.

- *Temporal efficiency* is simply the fraction of submitted transactions that make it into the ledger.
    - Efficiency near 100% indicates that almost all submitted transactions reach the ledger.
    - Because of fast diffusion of transactions in the memory pool, Praos has an efficiency of near 100%.
- *Spatial efficiency* is the ratio of the size of transactions included in the ledger divided by the total size of IBs, EBs, and RBs consituting the ledger.
    - Efficiency near 100% indicates that very little extra disk space is consumed by the Leios protocol when storing transactions.
    - Praos has an efficiency near 100%.

Recently proposed revisions to Full Short Leios will increase both efficiencies, as will tuning the protocol parameters involved. In the simulations it took approximately 100 seconds for a transaction to reach the ledger, measured from the time the transaction was submitted.

|   |   |
|---|---|
| ![Temporal efficiency of Leios](analysis/sims/2025w19/plots/temporal-efficiency-bar.svg) | ![Temporal efficiency of Leios](analysis/sims/2025w19/plots/temporal-efficiency-timeseries.svg) |
| ![Spatial efficiency of Leios](analysis/sims/2025w19/plots/spatial-efficiency.svg) | ![Transaction lifecycle](analysis/sims/2025w19/plots/reach-rb-tx.svg) |

## 2025-05-08

### Patched security of web apps

Minor and moderate security vulnerabilities were fixed in the Leios web apps: [#321](https://github.com/input-output-hk/ouroboros-leios/pull/321), [#322](https://github.com/input-output-hk/ouroboros-leios/pull/322), [#323](https://github.com/input-output-hk/ouroboros-leios/pull/323), [#325](https://github.com/input-output-hk/ouroboros-leios/pull/325).

## 2025-05-07

### Additional figures for blog post

#### Transactions throughput as a function of block size and rate

![Transactions throughput as a function of block size and rate](analysis/block-praos-leios-contour.svg)

#### Transaction lifecycle for Praos vs Leios

![Transaction lifecycle for Praos vs Leios](analysis/tx-to-block-fig.svg)

### Rust simulation

 - Simulate the latest design of the sharding strategy
 - Report on spatial efficiency in logs

## 2025-05-06

### Revisions to draft CIP

The discussion and figures were added to the draft CIP:

1. Diminishing future rewards due to dwindling of the Reserve.
2. Unprofitability of Praos SPOs in the absense of reward contributions from the Reserve.
3. Profitability of Leios SPOs, even without contribution of the Reserve, once 50 transactions per second is sustained.

### Computation of Leios profitability

Using previously computed infrastructure expenses and "business as usual" assumptions, we have estimated the profitiability of Leios SPOs (hosted either on premium or value cloud providers) as a function of transaction throughput. See [analysis/profitability-leios.ipynb](analysis/profitability-leios.ipynb) for details.

![Profitability of Leios without rewards from the Reserve](analysis/leios-forecast-sqrt-fill.svg)

## 2025-05-05

### Revised figure of Praos profitability

Annotations were added to the figure of Praos profitablity, so that it highlights potential uses of the economic surplus that is present at high throughput and so that it emphasizes that Praos cannot support high throughput.

![Profitability of Praos without rewards from the Reserve](analysis/spo-profitability.svg)

### Internet latencies

In support of building a more realistic topology and latency graph for the pseudo-mainnet simulations, we have processed 2.6 billion `ping` measurements from the [RIPE Atlas](https://www.ripe.net/analyse/internet-measurements/ripe-atlas/). When combined with Cardano mainnet node-location telemetry, this can be used to have realistic network delays in the simulation network topology.

![ASN to ASN RTT statistics](data/internet/asn-to-asn.svg)

## 2025-05-02

### Long-term profitablity of Praos

We have estimated that without reward contributions from the Cardano Reserve, Praos nodes would have to operate at approximately 50 TPS, even though Praos would likely not support such a high transaction rate. See [analysis/profitability-praos.ipynb](analysis/profitability-praos.ipynb) for methods and details.

![Profitability of Praos without rewards from the Reserve](https://github.com/input-output-hk/ouroboros-leios/blob/73c3b6b49cec325a871617c4242ee7c6b13bae4d/analysis/spo-profitability.svg)

### Forecast of mainnet rewards

We have forecast the diminishing rewards that would occur if the current TPS persists. See [analysis/reward-forecast.ipynb](analysis/reward-forecast.ipynb) for methods and details.

![Forecast of future Cardano mainnet rewards](analysis/reward-forecast-bau.svg)

### Statistics for blog post

We have analyzed Cardano `mainnet` statistics regarding the Reserve, rewards, transactions, utlization, and fees. See [analysis/epoch-550.md](analysis/epoch-550.md) for methods and details.

- Findings for Epoch 500
    - The Reserve dropped 12.0 million ADA.
    - The Treasury increased 5.02 million ADA.
    - Non-Treasury ADA in circulation increased by 6.99 million ADA.
    - SPOs received 1.63 million ADA (21.1%) of the rewards.
    - Delegators received 6.10 million ADA (78.9%) of the rewards.
- Findings for Epochs 500 through 550
    - 272k tx/epoch
    - 0.63 tx/second
    - Fee of 0.34 ADA/tx
    - 19.3% block space utilization

### Rust simulation

 - Minor visual improvements to visualizer
 - Updated logic around "late IB inclusion" Leios extension to match Giorgos' revisions

## 2025-04-28

### Delta-QSD analysis of transaction lifecycle

An experimental Delta-QSD expression was created for computing the delay between transaction submission and its referencing by a Praos block: see [analysis/deltaq/tx-lifecycle.ipynb](analysis/deltaq/tx-lifecycle.ipynb).

## 2025-04-25

### Draft CIP

As many sections of the [Leios CIP](docs/cip/README.md) have been drafted as can be done pending resolution of outstanding discussions of changes in the Full Leios protocol. The document uses the standard CIP template and provides evidence-based arguments for the need and viability of Leios.

### Rust simulation

 - Publicly hosted visualization as part of the Leios docs
 - Added a "transactions" view to the visualization, showing a graph of TXs in different states over time
 - Fixed crash when running long simulations
 - Added `leios-late-ib-inclusion` Full Leios extension, to allow referencing IBs from older pipelines which didn't have EBs

## 2025-04-23

### Benchmarking Plutus

If we decide to undertake experiments where we radically increase the Plutus execution budget in IBs, here is the [workflow for benchmarking Plutus](https://github.com/IntersectMBO/plutus/blob/master/plutus-core/cost-model/CostModelGeneration.md), which can be used to relate Plutus execution units to actual CPU time.

## 2025-04-22

### Simulation and analysis of Full Leios, including transaction lifecycle

The Haskell and Rust simulators, at tag [leios-2025w17](https://github.com/input-output-hk/ouroboros-leios/releases/tag/leios-2025w17), were used to simulation 270 scenarios of Full Leios for varied IB production rate, IB size, and EB production rate, stage length, and CPU constraints. Comprehensive results are in the Jupyter notebook [analysis/sims/2025w17/analysis.ipynb](analysis/sims/2025w17/analysis.ipynb). These analyses were performed on the 100-node network.

New measurements of the transaction lifecyle were added to the analyses, and transaction rates of 1 tx/s and 10 tx/s were studied. (Higher rates will be scrutinized after [#305](https://github.com/input-output-hk/ouroboros-leios/issues/305) is fixed.)

Findings:

- All outstanding discrepancies between Rust and Haskell simulation results have either been resolved or explained.
- In the initial study of transaction lifecycle . . .
    - Inclusion of a transaction in an IB typically occurs in 2.4 seconds.
    - Referencing of a transaction via an EB typically occurs in 27.6 seconds.
    - Referencing of a transaction via an RB typically occurs in 67.2 seconds.
    - The current version of Full Leios exhibits some undesirable side effects of never referencing some transactions in RBs and duplicating inclusion or referencing of transactions.

![Example measurements of transaction lifecycle](analysis/sims/2025w17/plots/lifecycle-timeseries.png)

## 2025-04-18

### Haskell simulation

- Completed first draft of new mini protocols for leios diffusion
  - see `simulation/docs/network-spec`
  - Protocols modeled after BlockFetch and node-to-node Tx-Submission ones from ouroboros-network.
  - IB-relay, EB-relay, Vote-relay for header diffusion and body (for IB and EB) announcements.
  - IB-fetch, EB-fetch, for body diffusion.
  - CatchUp protocol for older blocks.
- renamed `short-leios` command to `leios` since it covers full variant too.
  - `short-leios` is kept as alias for compatibility.

### Rust simulation

- Fixed conformance with shared trace format
- Fixed bug with voting logic which was preventing EBs from receiving enough votes to get on-chain
- Updated visualization to use smaller trace files, to prepare for hosting on docs site

### Revisions to cost dashboard

The [cost dashboard](https://leios.cardano-scaling.org/cost-estimator/) was updated with lower and more realistic IO estimates.

### Analysis of transaction lifecycle

The Jupyter notebook [Analysis of transaction lifecycle](analysis/tx-to-block.ipynb) estimates the delay imposed by each of the seven stages of Full Leios as a transaction moves from memory pool to being referenced by a Praos block.

![Probability of delay from transaction submission to its being referenced by an RB](analysis/tx-to-block.svg)

The plot hints at the following:

1. There seems little advantage to moving to stage lengths less than 10 slots.
2. The number of shards should be kept small enough so that the IB rate per shard is high relative to the stage length.
3. Low EB rates result in many orphaned IBs.
4. Realistic parameter settings result in an approximately two-minute delay between transaction submission and its referencing by an RB.

Potential next steps:

- Translating this model into Delta QSD, so that network effects can be included.
- Compare this model's results to output of the Rust simulator.
- Elaborate the model in order to represent the memory-pool and ledger variants under consideration.

## 2025-04-17

### Simulation and analysis of Full Leios

The Haskell and Rust simulators, at tag [leios-2025w16](https://github.com/input-output-hk/ouroboros-leios/releases/tag/leios-2025w16), were used to simulation 648 scenarios of Full and Short Leios for varied IB production rate, IB size, and EB production rate, stage length, and CPU contrainsts. Comprehensive results are in the Jupyter notebook [analysis/sims/2025w16/analysis.ipynb](analysis/sims/2025w16/analysis.ipynb). These analyses were performed on the 100-node network and were adapted to the latest changes in the simulation log format.

Two new output files are now computed:

1. Summary of network, disk, and CPU resource usage over the course of the simulation.
2. Vertices and edges of the "Leios graph", showing linkages between transactions, IBs, EBs, RBs, and votes. This can be visualized as an interactive web page.

Findings:

- Agreement between the Rust and Haskell simulations is generally quite close.
- The Haskell simulation experiences network congestion at 16 IB/s, but the Rust simulation does not.
- The Rust simulation uses more CPU at high IB rates than the Haskell simulation does.
- The Rust simulation sometimes does not produce enough votes to certify an EB.

## 2025-04-16

### Leios IB rate for counteracting depletion of Reserves

The analysis [Motivating Leios: Fees and rewards](analysis/epoch-utiilization.md) estimates the transaction throughput needed to maintain current reward levels on `mainnet` in the future. It assumes that fee-related protocol parameters remain the same in the future.

- If Praos were fully utilized in terms of bytes and Plutus execution, it would generate approximately 446 thousand ADA per epoch.
- Current rewards are approximately 8 million ADA per epoch.
- The Reserve is being depleted at the rate of 12.8% per year.
- In five years, the Reserve's contribution to rewards may drop by half.
- The following table shows the rate of maximum-fee Praos-like blocks needed to maintain make up for the diminishing contribution of the Reserve. These correspond to the Leios input block (IB) production rate if Leios and Praos blocks were the same size and had the same fee structure.

| Year   | IB rate [block/slot] |
|-------:|----------------------|
| `2025` |              `0.008` |
| `2026` |              `0.112` |
| `2027` |              `0.203` |
| `2028` |              `0.284` |
| `2029` |              `0.355` |
| `2030` |              `0.418` |
| `2031` |              `0.472` |
| `2032` |              `0.521` |
| `2033` |              `0.563` |
| `2034` |              `0.601` |
| `2035` |              `0.634` |

## 2025-04-13

### Haskell simulation

- Started spec of new relay protocol for IB header diffusion without body.
  - see `simulation/docs/network-spec`
- Removed redundancies and harmonized naming in --shared-log-format.
  - see `data/simulation/trace.shared.d.ts` for base schema both sims share.
- Added support for extra events required by conformance testing.
  - see `SlotEvent` and `NoBlockEvent` in schema.
  - use flag `--conformance-events` with `--shared-log-format` to enable them, otherwise too numerous.

## 2025-04-11

### Refactored and optimized simulation-analysis workflow

The [workflow for analyzing the Haskell and Rust simulations](analysis/sims/2025w15/) was thoroughly reworked to improve its speed, flexibility, and automation:

- Replaced use of MongoDB with faster `jq` queries, organized as map-reduce operations.
- Created library functions for plotting with R.
- Revised scripts for creating, executing, and analyzing simulations.
- Genericized the Jupyter notebook for analyses.
- Tested new workflow on tag `leios-2025w15`.

In the course of this work, new discrepancies between the two simulations were discovered and documented as github issues.

Future simulation experiments will be fast to set up and easier to complete with quick turnaround.

### Rust simulation

- Updated traces to match the noew "standardized" trace format.
- Fixed bug with CPU scheduling causing nodes to use more cores than they had

## 2025-04-04

### EB ledger state / order of IBs discussion

- Prompted by workshop discussion about EB ledger states, added some concerns about how to define them without "history rewriting" effects to [the relevant github discussion](https://github.com/input-output-hk/ouroboros-leios/discussions/243).

### Haskell simulation

- Added support for dishonest Nodes that diffuse an unbounded amount of old IBs.
   - see `adversarial` field in network topology schema.
   - should be useful to observe differences between freshest-first and oldest-first delivery.
- Traced loss of Vote delivery to bug in config generation for the simulation runs.
  - also explains why no difference was observed between default and uniform/extended voting: the default was actually extended as well.

## 2025-03-28

### Haskell simulation

- Moved configuration and topology parsers to `leios-trace-hs` package
  for reuse by formal methods.
- Investigated differences in IBs referenced with Rust simulation:
  - IBs that belong to preferred chain get referenced in pipelines
    where EBs are generated, as expected.
  - Odd gaps in their distribution seem within variance. Their
    consistency across different runs is due to performing the same
    sequence of random samples no matter the frequency of
    blocks.
  - Nevertheless streamlined sortition code by relying on external statistics
    package.
- Testing of Full Leios
  - added assertions for limits on referenced EBs
  - resolved tension between `η`/`praos-chain-quality` and `r_EB`/`eb-max-age-slots`:
    - an error is thrown if `r_EB` is not large enough to allow for the
      certified EBs required by `η` to be kept by a node long enough.
  - traces show expected behaviour.
- Fix for `cabal run ols -- generate-topology close-and-random`
  - The `close-and-random` peers chosen for each node are now properly listed as `producers`.
  - Variance in upstream peers, and hence access to blocks, is now much smaller.

### Rust simulation

- Investigated oddities in simulation results
 - IB production broke down earlier than expected; this is due to low connectivity of the network.
 - CPU usage is lower than Haskell sim: this may be related to slow IB propagation.
 - IBs don't propagate as far when using oldest-first ordering. This may be because nodes can't make separate requests as effectively.
- Refined Full Leios implementation
- Added Full Leios support to visualizer
- Moved visualizer off of Next.js and onto vite, so it is now a proper static site. Next step is to embed it in the public Leios website.
- Bug fixes and performance improvements

### Analysis of simulations at tag `leios-2025w13`

The Haskell and Rust simulators, at tag [leios-2025w13](https://github.com/input-output-hk/ouroboros-leios/releases/tag/leios-2025w13), were used to simulation 198 scenarios of Short Leios for varied IB production rate, IB size, and network topology, CPU limits, and protocol flags. Comprehensive results are in the Jupyter notebook [analysis/sims/2025w13/analysis.ipynb](analysis/sims/2025w13/analysis.ipynb). New analyses focused on exploring simulator settings related to message delivery and CPU. The simulations resolved most of the prior outstanding issues that arose in comparing simulators, but they unearthed new ones.

1. Studied how limiting available CPU affects the propagation of messages like IBs, where they might potentially be lost if insufficient CPU is available. *CPU can impact diffusion of IBs under some stressful scenarios.*
2. Compared freshest-first versus oldest-first vote propagation. *Freshest first (arguably) may improve reliability of IB delivery.*
3. Compared an extended voting period versus a limited one in the Haskell simulation. *Extended voting makes little difference except for rare improvements in reliable delivery of votes.*

The qualitative discrepancies between the Haskell and Rust simulators' results are under investigation to determine whether they are *bona fide* differences due to the resolution of the simulators instead of infidelities in the simulations themselves.

### Tools

### Egress Traffic Calculator

Added a new interactive calculator tool to help node operators estimate egress traffic and costs under Leios. The calculator allows users to model different network scenarios and understand the potential impact on infrastructure costs.

Key features:
- Interactive parameters for IB rate, block utilization, peer count, and network propagation
- Detailed traffic breakdown by block type (IB, EB, RB, Votes)
- Cost estimates across multiple cloud providers with varying pricing models
- Comparison with Ouroboros Praos traffic levels
- Responsive design with mobile-friendly controls
- Calculation breakdown showing the methodology behind the estimates
- Monthly transaction volume and fee revenue projections

The calculator helps visualize how Leios traffic scales with different input block rates and network configurations, providing SPOs and infrastructure providers with data to plan for the transition.


## 2025-03-21

### Haskell simulation

- Implemented expiration of blocks
  - Has to be enabled via the `cleanup-policies` configuration parameter.
  - Greatly improves memory use of the simulation.
  - Blocks are cleared from relay buffer as soon as they should stop
    diffusing, then cleared from other state as specified.
  - Resumption of IB diffusion or other catch-up diffusion mechanisms
    are not implemented atm, so scenarios where the network gets very
    congested might not give representative results.
- First stab at Full Leios implementation
  - Only lightly tested so far.
  - Added `praos-chain-quality` configuration parameter for the `\eta`
    parameter from the spec.
    - default should be revised with input from research.

### Rust simulation

Implemented first pass at Full Leios, with guesses for some parameters.

### Formal methods

- Short Leios trace verification: For Short Leios we are modelling the local state evolution of a node. In addition to the transitions in the Short Leios relation there are updates to the state (for example the network or the underlying ledger) which we now cover in a larger relation. The mapping from simulation log to state updates has been refined

## 2025-03-20

### Analysis of simulations

The Haskell and Rust simulators, at tag [leios-2025w12](https://github.com/input-output-hk/ouroboros-leios/releases/tag/leios-2025w12), were used to simulation 18 scenarios of Short Leios for varied IB production rate, IB size, and network topology. Comprehensive results are in the Jupyter notebook [analysis/sims/2025w12/analysis.ipynb](analysis/sims/2025w12/analysis.ipynb).

- In the simulations the Leios protocol scales well to mainnet-size networks.
- The protocol tends to experience congestion once the input-block rate reaches 30 IB/s.
- Even at the highest data rates studied, it appears that six vCPUs are sufficient to handle cryptographic operations.
- Allowing IBs that are larger than current Praos RBs may have advantages in TCP efficiency, in network usage, and in adapting to fluctuating transaction loads.
- A few minor unexplained differences remain when comparing the Haskell and Rust results, and these are under active investigation.
- Overall, the two simulators are in essential agreement for the protocol parameters and network configurations studied.

| Peak CPU                                                                                                               | Mean CPU                                                                                                               |
|------------------------------------------------------------------------------------------------------------------------|------------------------------------------------------------------------------------------------------------------------|
| ![analysis/sims/2025w12xl/plots/cpu-peak-histogram-rust.png](analysis/sims/2025w12xl/plots/cpu-peak-histogram-rust.png) | ![analysis/sims/2025w12xl/plots/cpu-mean-histogram-rust.png](analysis/sims/2025w12xl/plots/cpu-mean-histogram-rust.png) |

## 2025-03-14

### Haskell simulation

- Addressed various issues raised by the simulation comparison
  - Fixed bug in Relay protocol preventing full diffusion of votes.
  - Changed priority of certified EB to be included in RB.
  - Avoid failing on unknown distributions in config file.
- Opened discussion on reducing EB producer discretion in serialization order of IBs.
- Added support for output log format that shares a common subset with the Rust sim.
  - `sim short-leios --shared-log-format` outputs log in this format
  - package `leios-trace-hs` provides haskell types and (de)coders for the format.
  - Rust cpu, lottery, and transaction events are not covered.
- Deeper analysis of TCP realism in the comparison to idealized diffusion
  - Included scenarios with higher IB rate and size, showing somewhat higher traffic leads to better diffusion times, likely due to TCP congestion window staying open.
  - Found another significant source of latency is access to the ledger state necessary to validate IBs.
- Stop forwarding EBs after `eb-max-age-for-relay-slots` slots.
- Add various cleanup policies (see `cleanup-policies`). These are disabled by default.


### Rust simulation

- Addressed minor issues raised by simulation comparison
  - Added more information to logs (total size of IB, parent id of RB)
  - Use the same EB selection strategy as Haskell (choose the oldest EB available, then the one with the most TXs)
  - Validate IB headers before propagating them to neighbors
- Still need to investigate why the Rust simulation doesn't run into as much congestion as Haskell

### Formal methods

- Initial trace verifier for Short Leios simulation traces in `leios-trace-verifier`

### Analysis of mainnet-scale simulation

The first analysis results for Leios on a mainnet-scale network simulation, using the Rust simulator, are available in [analysis/sims/2025w11xl/analysis.ipynb](analysis/sims/2025w11xl/analysis.ipynb). It is interesting to see that the 3000-node mainnet-scale network transports IBs faster than the artificial 100-node network that was previously analyzed: likely this is because the larger network has long-range "shortcut" edges that speed transport.

![In-flight time for IBs](analysis/sims/2025w11xl/plots/elapsed-IB-rust.png)

### Performance analysis of sharding

The Jupyter notebook [analysis/shard-performance.ipynb](analysis/shard-performance.ipynb) presents computations that elucidate the relation between the fraction of shards without an IB vs the expected number of extra IBs for the shard, for the simplest sharding scheme.

![Performance analysis of simple sharding](analysis/shard-performance.svg)

## 2025-03-11

### Simulation comparison

The notebook [analysis/sims/2025w11/analysis.ipynb](analysis/sims/2025w11/analysis.ipynb) compares 90 scenarios of the Rust and Haskell simulations at tag [leios-2025w11](https://github.com/input-output-hk/ouroboros-leios/releases/tag/leios-2025w11). This is notable because recent fixes and adjustments to those simulations make it meaningful to compare them now and diagnose differences. Github issues will be created for any significant differences between the pairs of simulation results.

## 2025-03-07

### Formal methods

- Progress with the trace verifier
  - Parsing event traces using the Haskell module `leios-trace-hs`

### Full draft of first technical report

The missing sections of the [Leios Technical Report #1](docs/technical-report-1.md) have been written and the report is ready for copy editing and review.

### Skeletal draft of Leios CIP

The markdown file [docs/leios-cip-draft.md](docs/leios-cip-draft.md) contains a skeletal draft CIP for Leios.

- Conforms to the latest template for CIPs
- Annotations for requirements of each CIP section
- Appendix on BLS+FA voting

### Analysis of simulations at tag `leios-2025w10`

The Jupyter notebook [analysis/sims/2025w10/analysis.ipynb](analysis/sims/2025w10/analysis.ipynb) analyzes the Haskell simulation at tag [leios-2025w10](https://github.com/input-output-hk/ouroboros-leios/releases/tag/leios-2025w10). Two simulation studies were executed on the 100-node example network:

1. Compare simulations with and without accounting for CPU usage.
2. Vary key protocol parameters
    - IB production rate
    - IB size
    - Length of Leios stages

The second study (of protocol parameters) supported analysis of the following aspects of Leios:

- Delay between the generation of an IB, EB, vote, or RB and its receipt at nodes.
- Peak and mean CPU usage over time
- Breakdown of CPU usage by type of task
- Sizes of IBs, EBs, and RBs
- Duplicate IB references in EBs
- Reference to EBs from RBs
- Number of IBs referenced by EB
- Timing of references to IBs and EBs from EBs and RBs, respectively

Overall, the analysis quantified the following for this particular 100-node network.

- The protocol supports data rates up to 30 IB/s with input blocks up to 163 kB/IB.
- Verification of IBs dominates CPU usage, except at low throughputs.
- Short Leios includes the same IB in multiple EBs.
- Short Leios sometimes discards IBs because not EB was produced.

In the course of this work, several issues with the simulations were identified:

- [#235: RB size does not reflect the presence of a certificate?](https://github.com/input-output-hk/ouroboros-leios/issues/235)
- [#234: Fast transmission of large blocks at moderate IB rate?](https://github.com/input-output-hk/ouroboros-leios/issues/234)
- [#232: Monotonicity of EB inclusion in RBs?](https://github.com/input-output-hk/ouroboros-leios/issues/232)
- [#230: EBs not large enough to include their IBs?](https://github.com/input-output-hk/ouroboros-leios/issues/230)
- [#229: Rust simulations panics from overflow](https://github.com/input-output-hk/ouroboros-leios/issues/229)

See [read-me file](analysis/sims/2025w10/ReadMe.md) for technical details.

### Rust simulation

Update the visualization so that it can shows any of several predefined "scenarios" instead of a single hard-coded trace. Also move all logic out of the server and into (a web worker on) the client, so that it can be hosted as part of another website.

## 2025-03-05

### Rust simulation

Visualize a breakdown of the different types of network traffic for each node.

## 2025-03-04

### Rust simulation

Fix bug #229 causing time travel and crashes when simulating high-traffic high-latency connections.

## 2025-03-02

### Formal methods

Started work on the trace verifier in Agda
- Adding decidability to the propositions used in the relational specification of Short Leios Protocol, which allows to generate execution traces without proof obligations (proof by computation), an idea that was successfully applied in the [Streamlet](https://github.com/input-output-hk/formal-streamlet/) formalization.

## 2025-02-28

### Haskell simulation

- Completed setup of scenarios and simulations for comparison to idealized model.
  - `make` in `simulation/docs` builds very WIP report.
- Opened PR with types and JSON,CBOR encodings for new trace schema.
  - Module defined in its own package for reuse by conformance testing.

## 2025-02-27

### Analysis of simulations at tag `leios-2025w09`

The folder [analysis/sims/2025w09/](analysis/sims/2025w09) contains the artifications of analyzing the Haskell and Rust simulations at tag `leios-2025w09`. Notable outcomes follow . . .

1. The ELT ("extract/load/transform") workflow for processing simulation data was refactored so that complete logs from both simulations are organized for simpler querying.
2. The Rust simulator was temporarily modified to generate IBs of fixed size, which is what the Haskell simulator does, so that output from the two can be compared.
3. Discrepancies between congestion metrics for two simulators were partially resolved.
4. Analyses of the elapsed time from IB generation to receipt at the various nodes and also of time-in-flight over node-to-node links were developed.
5. It appears that both network bandwidth and CPU bottlenecks play a role in congestion at very high transaction throughput, but this needs more detailed investigation.

### Initial sketch for protocol dashboard

We are considering developing an interactive "protocol dashboard" web application for Leios that would have the following functionality:

1. Set protocol parameters (block rates, voting, pipeline length, etc.)
2. Set stake distribution (uniformity, number of pools, etc.)
3. View plots of performance
    - Efficiency of block arrival within protocol limits
    - Duplication of transactions
    - Rewards for various Leios operations
    - Compute resources
4. View plots of security
    - Failure to reach quorum
    - Adversary forges a certificate
    - Adversarial block included on preferred chain

![Initial sketch for protocol dashboard](images/protocol-dashboard-deisgn-0.png)

## 2025-02-26

### Rust simulation

Updated bandwidth simulation so that messages from different miniprotocols can be sent in parallel. Bandwidth is evenly divided between each miniprotocol, and within a miniprotocol, messages are sent one-at-a-time.

Added support for a `simulate-transactions` setting (default to `true`). When this setting is `false`, the rust simulation will not generate transactions randomly and will not propagate them across the network. It will generate IBs exactly the size of `ib-body-avg-size-bytes`, and RBs with exactly `rb-body-legacy-praos-payload-avg-size-bytes` bytes in the body.

## 2025-02-25

### Rust simulation

Updated the simulation's output to match Haskell more closely.

Corrected the transaction count in the UI, and updated the block view to make it easier to see blocks with dozens of IBs.

## 2025-02-24

### Haskell Simulation

- Fixed IB sortition for IB/slot < 1.
- Reviewed and started integration of block expiration/diffusion-halt proposal.
- Implemented calculation of ideal timings for diffusion and started
  comparing to simulation with idealized config.
  - added `treat-blocks-as-full` config parameter to have blocks behave uniformly wrt network and cpu usage.
  - preliminary results are promising.
    - One complication is that Relay mini-protocol can require either
    3 or 4 latencies to transfer a new block, since headers can be
    requested in either blocking or non-blocking way, depending on
    traffic.

### Rust simulation

Updated bandwidth calculations to not parallelize any requests; all messages are now FIFO. This is still inaccurate, because bandwidth is split between all miniprotocols.

## 2025-02-22

### DeltaQ Update

- extended the [Report](./delta_q/docs/Report%202025-01.md) with `topology-checker` work and findings as well as next steps

## 2025-02-21

### Formal methods

- The formal specification of the Leios protocol has been moved to [ouroboros-leios-formal-spec](https://github.com/input-output-hk/ouroboros-leios-formal-spec/)
- Conformance testing (Short Leios against Short Leios) can be run as described in [running the test suite](conformance-testing/README.md#running-the-test-suite)
- Began surveying network models used by different consensus projects in IO, to build one that can be used for Leios and ideally other projects as well

### Simulation of varied IB production rate

The folder [analysis/sims/2025w08/](analysis/sims/2025w08/) contains scripts and [an analysis](analysis/sims/2025w08/exploration.ipynb) of running the Haskell and Rust simulators for input-block production varying from 1 IB/s to 100 IB/s.

- An ELT workflow was developed for ingesting and processing (via `mongodb`) the raw data from the simulations.
- An R Jupyter notebook is used for analysis and plotting.
- Three bugs ([#207](https://github.com/input-output-hk/ouroboros-leios/issues/207), [#208](https://github.com/input-output-hk/ouroboros-leios/issues/208), and [#209](https://github.com/input-output-hk/ouroboros-leios/issues/209)) were identified during the course of this work.

The Haskell simulation results indicate that network congestion occurs at high IB production rates, causing both the average propagation time and the tail of extremely slow propagation to lengthen.

![Histograms of elapsed time to receipt of IBs, as a function of IB production rate](analysis/sims/2025w08/ibelapsed-histogram-hs.png)

In the particular scenario that was run (e.g., network topology and protocol parameters), at an production rate of approximately 40 IBs/s the network becomes so congested that the nodes do not receive input blocks in a timely fashion.

![Fraction of IBs received with five seconds, as a function of IB production rate](analysis/sims/2025w08/ibperformance-5s-hs.png)

### PeerNet simulation

We ran simulation studies using [the Leios version](https://github.com/input-output-hk/leios-peernet/) of [PeerNet](https://github.com/PeerNet/PeerNet) and compared results to similar scenarios run using the Haskell simulator. The two implementations differ enough in their resolution, formulation, and input configurations that a precise comparison is not practical.

- The two simulations have qualitatively similar, but not identical, distributions of block propagation time.
- Both simulations exhibit a breakdown of the Leios protocol when the block production rate is so large that substantial network congestion occurs.

### Rust simulation

Fixed issues #208 and #209 uncovered by Brian's cross-sim comparisons.

Implemented bandwidth usage tracking, controlled by the `bandwidth-bytes-per-second` setting in topologies. Connections without bandwidth configured effectively have infinite bandwidth.

## 2025-02-19

### Rust simulation

Started updating the visualization to look more professional, starting with the blocks view.

## 2025-02-18

### CPS-0018

[CIPS-0018 "Greater Transaction Throughput"](https://github.com/cardano-foundation/CIPs/blob/master/CPS-0018/README.md) has been officially approved and merged into the Cardano Foundation's CIP/CPS repository. This Cardano Problem Statement motivates the need for higher transaction throughput on Cardano and provides evidence for its urgency. It also defines goals for initiatives like Leios, summarizes use cases, and identifies open questions.

### Docker Support for Simulations

Added Docker support for both the Rust and Haskell simulations, making it easier to run and generate simulation traces without setting up the development environment. The Docker images are built using a multi-stage Dockerfile that creates optimized images for both simulations.

Basic usage examples:

```bash
# Run Rust simulation with default settings
docker run -v $(pwd)/output:/output ouroboros-leios/sim-rs:latest

# Run Haskell simulation for 120 seconds
docker run -v $(pwd)/output:/output ouroboros-leios/sim-hs:latest --output-seconds 120
```

See the [Docker Simulation section in README.md](README.md#docker-simulation) for detailed usage instructions, including how to use custom topology files and configuration options.

## 2025-02-16

### DeltaQ Update

The `topology-checker` has been upgraded with a new option to perform a ΔQSD analysis:
it will extract inter-node latencies from the given topology, classify them into near/far components, and use these to build a parameterised ΔQ model.
This model is then fitted against the distribution of minimal completion latencies as obtained with the Dijkstra algorithm, averaging over the distributions obtained by using each node as starting point.
The resulting completion outcome is plotted to the terminal together with the extracted completion latency distribution to give a visual impression of the quality of the model fit.

Learnings from this exercise:

- latencies within the topologies examined (from the topology generator as well as the "realistic" set from the Rust simulation) very clearly consist of differing near/far components (there's a "knee" in the graphs)
- latency-weighted Dijkstra shortest paths are _extremely long_ in terms of hop count, much longer than I expected (mean 4–5, max 8 for the topology-100; min 8, max 20 for the "realistic" topology)
- composing a ΔQ model as a sequence of some number of near hops (with early exit probabilities) and some number of far hops (also with early exit) yields models that roughly fit the overall shape, which is dominated by the `far` component of latencies, but there always is a significant deviation at low latencies
- the deviation is that observed completion starts out much slower than the model would predict, so the model goes faster first, then "pauses" for 100ms or so, crossing the observed CDF again, then catching up — thereafter the high latency behaviour works out quite well

My hope had been to use a model that can be understood behaviourally, not just statistically, so that the resource usage tracking features of the `delta_q` library could be brought to bear.
**This has not yet been achieved.**
While the timeliness graph can be made to match to some degree, doing this results in a ΔQ expression for which at least I no longer understand the load multiplication factors that should be applied — in other words, how many peer connections are supposedly used at each step of the process.
The remaining part of this week's plan was to be able to use the fitted model to obtain a formula for creating such models algebraically;
this has been put on hold because it seems easier to just generate a topology with the desired properties and then use the `topology-checker` to get the corresponding ΔQSD model.

In any case, the `topology-checker` now outputs the fitted ΔQSD model in the syntax needed for the `delta_q` web app, so that you can directly play with the results.

## 2025-02-14

### Formal methods

- Added conformance testing client of the executable Short Leios specification that
  is tested against the model using the executable Short Leios specification as well.
- Merged executable specification for Simplified Leios into main

### Haskell simulation

- Updated config defaults for block sizes and timings, PR waiting for
  additional reviews by research.
- Added support for idealized simulation conditions
  - realism features that can be individually dropped:
    - requesting block body from a single peer.
    - tcp congestion window modeling
      - also supports unlimited bandwidth links.
    - mini-protocol multiplexing
  - see data/simulation/config-idealised.yaml
- Started work on comparison to idealised diffusion report.
  - simulation final output includes `raw` field containing the
    accumulated data and simulation parameters.
    - other stats can be computed from this field.
  - implemented extraction of block diffusion cdf for required
    percentiles.
    - TODO: expose it as a command that takes `raw` field as input
  - small gnuplot script to plot multiple cdfs at once (y axis in logscale).

### Rust simulation

- Optimized decoding the CBOR stream in the visualization
- Added total TX count to the visualization's view of blocks
- Added total CPU time to TaskFinished events

## 2025-02-13

### Brainstorming succinct schemes for Leios BLS key registration and witnessing

Recall that we have the following situation/requirements:

- We want to evolve the BLS keys and have forward security.
- We don't want a registration process (commitment) that involves a big message.
- We also don't want the proof of possession to involve a large message.
- Individual votes must be small and contain no redundancy: i.e., we don't want to include a large witness for the proof of possession.

Here's a snapshot of one recent proposal, but much discussion is underway.

- Every 90 days, as part of its operational certificate each SPO includes a commitment to Leios keys: let's say that Leios keys evolve every epoch or KES period, so we'd need 18 or 60 commitments, respectively.  This commitment is only 124 bytes if KZG commitments are used.
- Before the start of a new key evolution period, each SPOs diffuses a message opening their keys for the new period.
  - This message would have to be 316 bytes:
    - 28 bytes for the pool ID
    - 96 bytes for the public key
    - 96 bytes for the opening
    - 2 * 48 = 96 bytes for the proof of possession
  - 316 bytes/pool * 3000 pools = 948 kB would have to be stored permanently, so that syncing from genesis is possible.
    - This is a lot of data to squeeze into RBs.
    - However, It's not clear if it is safe to put it into IBs or a non-RB block.
  - Instead of storing this on the ledger, would could a single SNARK attest to the following?
    - Input is (ID of key evolution period, pool ID, public key)
    - Output is whether the proof of possession exists.
- Certificates are really small because we've already recorded the proofs of possession at the start of the key evolution period.

### Certificate CPU benchmarks as a function of number of voters

In support of the Haskell and Rust simulations, we've benchmarked certificate operations as a function of the number of voters. A realistic distribution of stake is used in these measurements.

| Number of pools | Number of committee seats | Generate certificate | Verify certificate | Weigh certificate |
|----------------:|--------------------------:|---------------------:|-------------------:|------------------:|
|            2500 |                       500 |              63.4 ms |           104.8 ms |           10.6 ms |
|            2500 |                       600 |              71.1 ms |           116.9 ms |           12.0 ms |
|            2500 |                       700 |              77.4 ms |           125.5 ms |           12.3 ms |
|            2500 |                       800 |              83.5 ms |           134.4 ms |           12.8 ms |
|            2500 |                       900 |              88.2 ms |           141.1 ms |           12.4 ms |
|            2500 |                      1000 |              92.5 ms |           144.9 ms |           12.3 ms |

Serialization and deserialization likely also exhibit the same trend.

A recipe for parallelizing parts of the certificate operations has been added to the [Specification for BLS certificates](crypto-benchmarks.rs/Specification.md).

### Rust simulation

Updated event format to more closely match standards:

- Timestamps are in seconds instead of nanoseconds.
- CPU subtasks have a duration attached to the "started" event, and no "finished" event.

Started tracking vote bundle sizes to display in visualization.

Added support for CBOR output (with identical schema to JSON output).

## 2025-02-12

### Added BLS crypto to CI

The CI job [crypto-benchmarks-rs](.github/workflows/crypto-benchmarks-rs.yaml) does the following:

- Runs the tests for the BLS reference implementation
- Runs the BLS vote and certificate benchmarks

### Rust simulation

Minor build fixes (specify a MSRV, use a fixed toolchain version in CI)

Visualization now displays a breakdown of the size of each block, as well as total bytes sent/received by each node.

## 2025-02-11

### Reference implementation and benchmarking BLS certificates

The [BLS benchmarking Rust code for Leios](crypto-benchmarks.rs/) was overhauled and expanded with the following capabilities:

- Reference implementation of every aspect of a viable BLS certificate scheme for Leios.
- Property-based tests providing basic coverage of all functionality.
- Benchmarks for the inputs to the Leios and Haskell, Rust, and DeltaQ simulations.
- CBOR serialization and deserialization of Leios messages.
- Command-line interface (with example) for trying out Leios's cryptography: create and verity votes, certificates, etc.

- Document specifying the algorithms and tabulating benchmark results.

Note that this BLS scheme is just one viable option for Leios. Ongoing work and ALBA, MUSEN, and SNARKs might result in schemes superior to this BLS approach. The key drawback is the need for periodic registration of ephemeral keys. Overall, this scheme provides the following:

- Certificates smaller than 10 kB.
- Certificate generation and verification in 90 ms and 130 ms, respectively.
- Votes smaller than 200 bytes.

### Rust simulation

Added support for `ib-diffusion-strategy` (freshest-first, oldest-first, or peer-order). Unlike the Haskell sim, this doesn't affect EB or vote diffusion; nodes can download an unlimited number of EBs or vote bundles from any given peer.

Added support for `relay-strategy`: it affects TXs, IBs, EBs, votes, and RBs.

## 2025-02-07

### Haskell simulation

- Added support for:
  - Send and Receive Voting stages, rather than just a single Vote stage.
    - See `leios-vote-send-recv-stages` config.
    - If used, should also set `leios-stage-active-voting-slots` to length of
      stage.
  - oldest-first diffusion strategy, and strategy configuration for EBs and
    votes.
    - See `ib-diffusion-strategy`, `eb-diffusion-strategy`, and
      `vote-diffusion-strategy`.
- Added `data/simulation/small` scenario with config for 100 nodes with 2000kBs
  links.
  - The IB size and generation rate is tuned to utilize a third of 2000kBs, as
    Short-Leios targets.
  - One config file for single-stage and one for send-recv voting (also covering
    5 and 20 stage lengths).
  - Other size and timing parameters are mostly the defaults, which should be
    reviewed.
- Used trace and metrics from `small` scenario to investigate simulation
  behaviour.
  - Added more details to block generation and `Sent` events.
  - Fixed block generation so own blocks are considered on-par with validated
    blocks a node received.
  - Made sure an EB cannot be included more than once in the base chain.
  - Confirmed trace shows EBs are regularly included in RBs that are generated
    more than 5s after votes start diffusing.
- Main difference observed between single-stage and send-recv is the former
  shows a longer tail in the CPU usage CDF when simulation is run with unlimited
  cores.

### Reference implementation and benchmarking of Leios cryptography

The Rust benchmarks for Leios cryptography were redesigned and throroughly
revised so that they are a reference implementation for a viable realization of
Leios.

- Implemented the Fait Accompli sortition
- Sortition now uses rational arithmetic instead of quad-precision floats, and
  is independent of machine precision
- Quickcheck tests for all capabilities
- Benchmarks for serialization
- Squeezed more bytes out of the votes and certificate

The package still needs documentation and a few more benchmarks.

### Formal Methods

- Initial conformance testing is setup using quickcheck-dynamic with the
  executable spec of Short Leios as model. Next steps are conformance testing
  the Leios simulators
- Performance improvements of the proofs in the executable spec module

### Refresh of throughput simulator

The
[Cardano througput simulatior](https://www.insightmaker.com/insight/4DU4kmFVCFDaq30ux29PCe/Cardano-Throughput-v0-3)
has been updated with the latest cloud-computing cost model, synchronized with
the assumptions in the
[online Leios cost calculator](https://leios.cardano-scaling.org/cost-estimator/).

### Rust simulation

- Minor fixes to new graph generation strategy
- Planned out a roadmap for visualization work; next steps will be to show more
  about the lifecycle of Leios transactions

## 2025-02-06

### Enhancements to online cost calculator

In response to queries and suggestions, the
[online Leios cost calculator](https://leios.cardano-scaling.org/cost-estimator/)
has been enhanced:

- Users can select costs for either hyperscale providers (like AWS, Azure, and
  GCP) or discount providers (Hetzner, OVH Cloud, etc.).
- Costs default to that of a discount provider.
- Users can optionally amortize ledger storage costs perpetually vs compute a
  first-month snapshot of storage costs.
- Deployments default to a single relay instead of two.
- The disk compression default was reduced to a conservative 50%.

## 2025-01-31

### Formal Methods

- Finalizing executable specifications for Simplified and Short Leios
- Short Leios spec extracted to Haskell for conformance testing

### Haskell Simulation

- `short-leios` sim now also outputs diffusion latency data.
- added support for different IB diffusion stategies (see
  `ib-diffusion-strategy` config field):
  - freshest-first - higher slot number are requested first
  - peer-order - requested in the order the peer announced them.
- added support for Vote (Send) and Vote (Recv) stages, see
  `leios-vote-send-recv-stages` config field.
- Next step: run simulations to evaluate impacts

### Rust Simulation

Added an "organic" topology generator which more closely matches mainnet
topology. It generates "clusters" of colocated stake pools and relays, and uses
stake to determine how connected each relay is.

### DeltaQ update

Wrote a report on the work since Sep'24:
[Report 2025-01.md](./delta_q/docs/Report%202025-01.md)

## 2025-01-30

### Rust Simulation

Talked to stake pool owners and outside experts about what the mainnet topology
actually looks like. Takeaways:

- Most stake pools have more than one relay. I managed to connect to 2312 relays
  across 1278 pools; this only accounts for fully public relays, and many nodes
  have private relays as well.
- Stake pool operators sometimes have multiple pools. When they do, the pools
  are typically colocated and all share the same relays.
- Each relay has a fixed number of outgoing connections controlled by
  configuration. In practice, most relays have ~25 active outgoing connections.
- The p2p protocol ensures that each relay receives some number of incoming
  connections based on stake weight. Relays for smaller pools can have 10-20
  incoming connections, relays for larger pools can have 400+.

## 2025-01-29

### Rust Simulation

The rust sim is now respecting directional "producer" relationships used by
Haskell. A node will only receive block updates from its producers.

Migrated all topologies to the new shared YAML format and deleted all code
related to the old TOML format

## 2025-01-28

### Rust Simulation

Finished visualization for demo. Fixed transactions getting included in both
Leios and Praos blocks. Started tracking redundant/duplicate transactions within
a Leios block.

## 2025-01-27

### Certificate size for "Fiat Accompli" sortition

The Jupyter notebook
[analysis/fiat-accompli.ipynb](analysis/fiat-accompli.ipynb) documents the
certficate-size computation for the Fiat Accompli sortition scheme. This
demonstrates that it is practical to achieve certificates smaller than 20 kB for
Leios.

![Fiat accompli certificate size](images/fiat-accompli-cert.svg)

## 2025-01-26

### Haskell Simulation

- Leios and praos simulations can now read parameters and topologies from disk
  using the agreed upon formats.
- Added `generate-topology` command to output randomly generated topologies
  (given some characteristics).
- Aligned leios sortition to algorithms in sortition benchmarks and technical
  report.
- Discussed IB diffusion protocol and analysis of topologies with DeltaQ team.
- Drafted report on comparison between praos simulation and benchmark cluster,
  average adoption times from simulation are slower but within 10% of measured,
  see PR #171 for details. Note: a review of the simulation parameters is still
  pending.

Nest steps:

- Generate topologies where block producers are behind relays.
- Start work on comparison with idealized diffusion model.
- Run leios simulations configured for higher thoughput.

## 2025-01-24

### Analysis of "Fiat Accompli" sortition

The
["Fiat Accompli" sortition scheme](https://iohk.io/en/research/library/papers/fait-accompli-committee-selection-improving-the-size-security-tradeoff-of-stake-based-committees/)
creates a hybrid committee containing a static, deterministic set of votes
having large stake with a randomized, non-deterministic set of voters with
smaller stake. We analyzed the FA1<sup>F</sup> and wFA schemes, based on the
actual `mainnet` stake distribution for Epoch 535.

| Unique, deterministic voters                             | Votes cast by deterministic voters                     |
| -------------------------------------------------------- | ------------------------------------------------------ |
| ![Fait accompli voters](images/fiat-accompli-voters.svg) | ![Fiat accompli votes](images/fiat-accompli-votes.svg) |

Having deterministically-chosen voters significantly reduces the size of Leios
certificates because the $\sigma_\text{eid}$ signature (96 bytes each) do not
need to be stored in the certificate for these voters. For example, for the
recommended minimum Leios committee size of 500 votes, under scheme wFA the 406
block-producing nodes with the largest stake would always be included in the
voting committee; approximately 88 voters would be selected at random to
complete each voting committee.

### Rust Simulation

First pass of block-level visualization complete.

## 2025-01-23

### First analysis of downstream impacts of Leios

In order to start answering the question "How much 'heart surgery' will Leios
entail?", we've started assessing the impacts of Leios on downstream ecosystem,
infrastructure, and technical dependencies.

- Logical changes to the ledger and physical changes to node data structures
  will likely affect most indexers, explorers, SDKs, and APIs.
- Leios fees and memory-pool sharding will impact transaction construction and
  serialization by dapps and wallets.
- Although the physical changes such as Input Blocks, Endorser Blocks, votes,
  and certificates may be invisbible to some dapps and wallets, the more complex
  and sophisticated use cases may need to query the physical layer or might
  choose to do so for reasons of performance optimization.
- Conditions of very high throughput (i.e., many transactions per second) may
  necessitate more efficient filtering of ledger events by downstream services
  and applications.
- Applications will need to be aware that a transaction's journey from the
  memory pool to its becoming referenced (as per Leios, via IBs and EBs) by a
  Praos block might be longer than a "pure Praos" journey from the memory pool
  directly into a Praos block.

The extent of the downstream impacts strongly depends upon the APIs that the
node and middleware services provide to consuming services and applications, and
the extent to which those services and applications must interact or choose to
interact with Leios's physical layer. Further analyses and collaborations with
stakeholders will begin to quantify the assessment of downstream effects.

### DeltaQ Update

- thanks to the Haskell simulation CLI now supporting to export the generated
  topology, plus the Rust simulation being able to read that same topology
  format, we can now run both simulations on the same topology (it would be even
  nicer if `cabal ols -- sim` could read a topology file as well)
- now my current ΔQ model for IB diffusion does match (well enough) to both of
  them! Yeehah!
- note that the Rust simulation does not include bandwidth effects while Haskell
  does, which incurs an additional 328ms network delay at each hop (at 1MB/s
  allocated bandwidth)

### Rust Simulation

- Updated existing topology files to bake latencies in, instead of computing on
  the fly based on locations.
- Began putting together a block-level visualization in (addition to the graph
  view). This will be able to show the relationships between the different types
  of blocks (IBs/EBs/RBs), and demonstrate the benefits of Leios.

## 2025-01-22

### DeltaQ Update

- performed new comparison with Haskell simulation based on the JSONL event log
  (added over past two weeks)
  - first verified transmission & validation latencies match parameters used in
    the config to validate the scripts
  - then extracted IB diffusion timings using improved JQ scripts
  - _et violá_: achieving a pretty good match with a reasonable ΔQ expression
    (see `delta_q/comparison_hs.txt`)
- started new comparison with Rust simulation using realistic topology config
  - 3000 nodes and all Leios stages generate a ton of JSONL (8GB to see first EB
    with IBs)
  - filtered only for InputBlock* events
  - added block ID information to `InputBlockGenerated` and
    `InputBlockValidated` events of type `CpuTaskFinished`
  - used these to measure diffusion latencies
  - current finding is that diffusion is _waaay_ quicker than in Haskell,
    completing in under 1sec for 3000 nodes ⟹ pending further investigation

## 2025-01-21

### Rust Simulation

Update simulation output to use "human readable" names from shared topology
format. This should make it easier to compare output from different simulations,
as now we can use common ids.

## 2025-01-19

### Haskell Simulation

- In preliminary results, diffusion latency of praos blocks is closely
  comparable to data obtained from the benchmark cluster. Validation times are
  inferred from closely related timings in the report.
- Short Leios node implementation integrated simulation parameters agreed upon
  with the rust team.
- Reviewed previous PI goal and completed it by including total data transmitted
  per node in the visualization.

## 2025-01-17

### Cryptography benchmarking and progress

We implemented and benchmarked all of the Leios cryptography, as a Rust crate
[leios_crypto_benchmarks](crypto-benchmarks.rs/).

- VRF (prerequisite to each sortition):
  - VRF proving: 240 µs
  - VRF verifying: 390 µs
- Sortition (not including the required VRF evaluation):
  - RB leadership: 0.17 µs/slot
  - IB leadership: 0.17 µs/slot
  - EB leadership: 0.17 µs/pipeline
  - Number of votes: 3.8 µs/pipeline
- BLS
  - Verify the proof of key possession: 1.5 ms/key
  - Generate vote: 280 µs/vote
  - Verify vote: 1.4 ms/vote
  - Generate certificate for a 300-vote quorum: 50 ms/cert
  - Verify certificate for a 300-vote quorum: 90 ms/cert

Overall, we're in pretty good shape:

- The total cryptography for a phase is less than one second CPU, and phases are
  at least 30 seconds long.
- The costly verification of votes and possession can be done as the votes
  arrive.
- The costly certificate operations fit within a slot.

We also made significant progress on clarifying some of the decisions around
vote contents, certificate size, and the framework for cryptographic keys.

- If key management (rotation etc.) is handled outside of the vote data
  structure, then the vote signature could be as small as 192 bytes.
  - If nodes with large amounts of stake were automatically (deterministically)
    included in the committee of voters, then it might be possible to further
    reduce the size of the vote signature.
- The content of the vote (aside from the signature) would be at least another
  64 bytes, but that would be common to all votes in a given election.
- With a 500-vote committee and a quorum of 60% agreement on certifying the EB,
  even a naive certificate aggregation would be 58 kB, which would easily fit in
  a Praos block.
- It may be possible to coordinate key registration with the 36-hour KES
  rotation or the operational certificates.
- It also may be possible to leverate the fact that the Praos VRF uses BLS keys.

### Cryptography sections of technical report

Completed the cryptography-related sections of the first Leios technical report,
incorporating responses to reviewer comments.

- We're going to freeze that content and put our recent and any new
  benchmarking, design proposals, and analyses into future documents (e.g., the
  second technical report) because it doesn't makes sense to destabilize the
  reviewed document by adding unreviewed material, especially as we'll be
  finalizing the report soon.
- We might want to add a disclaimer at the front of the report to the effect
  that it represents a snapshot of our provisional analysis and understanding of
  Leios, and that we expect future work to supercede and perhaps contradict it.

## 2025-01-16

### Rust simulation

Use more granular CPU simulation times. Still need to update the actual values
to match latest estimates.

Fixed a race condition in the simulated clock.

## 2025-01-15

### Rust simulation

Start consuming the new shared configuration file format. Topologies are still
stored in yaml for now.

## 2025-01-13

### Haskell and Rust simulations

- Added shared configuration file format with default parameters under
  `data/simulation/default.yaml`. This does not include the topology.

### Haskell simulation

- Added event log output:
  - `cabal run ols -- sim $sim_name --output-file $output.json` now also writes
    an event log to `$output.log`
  - TODO: parallelize disk writes with other processing.
- Added `short-leios` to possible simulations, parameters are hardcoded atm,
  mostly same as `viz` default but with `sliceLength =
20` to match mainnet
  ranking block interval. Only writes event log for now.
- Progress on syncing input format with rust simulation, to be merged after
  review with rust team.
- Fixed coordination between Relay mini-protocol consumers: `inFlightVar` wasn't
  necessarily respected when requesting bodies.

## 2025-01-07

### Rust simulation

Simulate infinite CPUs, and output CPU events in logs.

## 2025-01-06

### Rust simulation

Added basic simulation of CPU usage/latency. Includes new "lottery won" events
which can be used to identify the start of CPU processing ("generated" events
identify the end).

Every node has 4 simulated cores and takes the same amount of time to run
CPU-bound tasks. (this is configurable per-node). TX validation and RB/IB/EB
generation/validation each take one CPU task. Certificate CPU time is included
as part of RB CPU time, for RBs with a certificate attached. Each vote is
generated/validated as an independent CPU task, running as much in parallel as
possible (and usually saturating all cores).

All vCPU costs were copied from the cost estimator.

## 2025-01-05

### Summary update on DeltaQ

- added MIN / MAX combinators to get best- and worst-case for simulation results
- tried to make sense of those data sets, and failed
  - Rust simulation best case does not match the analytically best behaviour
    conceivable by pure reasoning, the last 5% of nodes take far too long
  - Haskell simulation best case is far too fast; ΔQ expression to match the
    result must assume >200 peers per node and no validation delay
- I (Roland) must admit that this has become quite a frustrating exercise. The
  theory seems nice and reasonable, but it stubbornly refuses to explain the
  simulation results. I don't feel confident pursuing this further regarding
  quick website experiments or extracting realistic resource usage predictions
  due to the above reasons. Perhaps it just isn't applicable to the level of
  detail I am attempting, but to me that would be a red flag in general and it
  sure would mean that offering it to a wider audience has a high potential for
  misleading people. My recommendation is to conclude that this work stream has
  failed.

## 2025-01-03

### Belated summary of discussion and requests during Dec 17 Q&A

- Throughput dashboard
  - Make it into a formal website after cleaning it up
    - It can become a special-purpose web asset
    - Or part of a Leios micro site
  - It is useful as an explainer of the web of tradeoffs involved with Leios and
    Cardano
  - In essence it creates a game and helps folks understand different notions of
    "optimality"
  - ACTION: Sync with Sam on next steps
- How much "heart surgery" will Leios trigger?
  - Ledger changes
  - Data structures
  - Ecosystem around Leios
  - Technical dependencie
  - In order to accelerate the transition to Leios, what downstream work can be
    done in parallel and prior to Leios being completed?
- Can we use Mithril for proofs of equivocation?
  - Helpful to know proof requirements
  - Coordinate with mithril voting
  - What zk variants do we have in mind?
  - ACTION: Brian will create diagram with options and suboptions
- What gets committed by Leios certificates in the Praos blocks?
  - The proof is for availability and correctness of Leios IBs, EBs, and votes
- Elasticity and adaptability of nodes
  - Mempool is like a distributed database
  - Could it be sized to throughput of system?
  - All nodes can make meaningful contribution
    - "Supernodes" vs Raspberry Pis
  - Sharding according to resources
  - Self-regulation system instead of manual tuning
    - Ideally, it would measure and adapt
    - Likely beyond current scope for Leios
  - ACTION: create a ledger of "nice to have" functionality and of potential
    follow-up papers
- How might/do emerging hydra protocols interact with the L1? How will this look
  in the world of leios?
  - Tail protocols
  - ZK rollups in the Hydra heads
  - Align roadmaps and coordinate reuse
  - Share "common DNA" on the proof and network sides
  - What level of isomorphism exists among transactions in the layers?
  - Rollups could use Blob Leios functionality
  - Attend each others' working groups: Midgard, Gummiworms, ZKfold, Mithril
    - For Leios, a new devrel play this role of attending other project's
      meetings
  - ACTION: Nicolas

### Updates to cost dashboard

The cost dashboard was updated with improved input parameters and computations:

- Lengthen phases and reduced EB rate, per analysis in technical report.
- Updated CPU costs for votes and certificates, per analysis in technical
  report.
- Revised IOPS values, based upon empirical data from Cardano nodes operating in
  production.
- Updated Agda code to align with web interface, and cross-checked.

Further updates will require calibration data from the Haskell and Rust
simulations for Leios.

## 2025-01-02

### Benchmarking BLS signatures and aggregate verifications

The construction and verification BLS votes were benchmarked using the Rust
[bls-signatures](https://lib.rs/crates/bls-signatures) package. Note that
aggregate verification speeds the process significantly.

| Operation                            |       CPU time |
| ------------------------------------ | -------------: |
| Signing an item                      | 1.369±0.030 ms |
| Verifying a single item              | 1.662±0.090 ms |
| Verifying an aggregate of 500 items  |    55.3±5.3 ms |
| Verifying an aggregate of 1000 items |    100.±20. ms |

![Benchmark for verifying an aggregate BLS signature](images/bls-verification.svg)

Generic benchmarks for cryptographic operations have provided guidance on the
pros and cons of the prospective voting and certificate schemes, but further
work on estimating CPU resources needed will require detailed implementation of
the prospective voting and certificate schemes. For the time being, the
following values can be used in simulation studies.

- Number of votes: 500
- Quorum: 60%
- Vote size: 250 B / vote
- Certificate size: 75 kB / vote
- Generate vote: 2 ms / vote
- Verify vote: 3 ms / vote
- Generate certificate: 50 ms / certificate + 0.5 ms / vote
- Verify certificate: 50 ms / certificate + 0.5 ms / vote

## 2024-12-27

### Votes and certificates

- Updated size estimates for votes.
- Added CPU time estimates for BLS votes and certificates.
- Wrote technical report sections on BLS and MUSEN certificates.

### Sortition

Analyses of sortition for IBs, EBs, and votes were made and added to the draft
of the first technical report.

- All of the sortition is based on Bernoulli trials for each stake of lovelace.
- A probabilistic analysis shows that splitting stake among many nodes only
  provides a minor benefit in winning the lottery more times.
- The IB lottery is per-slot and limits a node to building a maximum of one IB
  per slot.
  - Careful selection of protocol parameters ensures a high probability of at
    least one IB in each pipeline.
- The EB lottery is per-pipeline and limits a node to building a maximum of one
  EB per pipeline.
  - The formulation of the EB lottery implies that there will always be a
    significant chance that a pipeline contains no EB.
  - Setting protocol parameters so that there is a high probability of an EB in
    a pipeline makes the protocol more susceptible to influence by adversaries
    with significant stake.
  - However, the unevenness in stake distribution or splitting of adversarial
    stake does not exacerbate the situation.
- The pipeline length should be several multiples of the inverse of the
  active-slot coefficient, in order that there is a high probability for an RB
  to be available for an EB certificate.
- The vote lottery can award multiple votes to the same node if they have a lot
  of stake and are luck.
  - Nodes nearly saturated with stake have an appreciable chance of receiving
    several votes.
  - The mathematics and code for determining from the VRF the number of votes a
    node winds is more complex and involves complications to avoid
    floating-point computations.
  - Limiting nodes to a maximum of one vote would likely be safe if the mean
    number of votes is no larger than the effective decentralizations (i.e., the
    number of nodes with appreciable stake) would likely be safe, though it
    might result is larger concentrations of stake having smaller voting
    rewards, and it would greatly simplify the computation of sortition.

## 2024-12-23

### Rust simulation

Abandoned Waxman graph generation, using a simpler distance-weighted approach
that gives more control over connectivity of the graph.

## 2024-12-20

### Haskell simulation

- Added support for bounded and unbounded parallesim to leios node.
  - shot-leios-p2p-1 takes -N flag to control number of cores.
  - visualization charts number of cores active at that time per node
    - with unbounded parallelism we currently see spikes of even 13 right after
      vote diffusion.
  - TODO: consider whether an aggregate measure would improve readability.
- Fixed Relay protocol messages to always have size > 0
  - Probable cause of out of order delivery experienced with pipelined peers.
  - Simplified ChanTCP to use a simple queue, so ordered delivery is guaranteed
    regardless of forecasted time.

Next steps:

- Load protocol configuration from disk, and write out event log.
- Investigate low rate of EB inclusion in RB, and implementation correctness
  more generally.
- Run larger leios p2p networks in simulation mode to collect metrics.

## 2024-12-19

### Revised analysis of votes and certificates

Analysis and discussion of the cryptographic options for Leios votes and
certificates has clarified the key challenges and constraints involved in
selecting algorithms and formats. Several options still exist, but some have
been eliminated.

![Cryptographic options for Leios certificates](https://github.com/user-attachments/assets/58bafab1-81ba-46ed-8944-09151298cde7)

Research is continuing, but interim findings indicate that BLS is most viable
for Leios.

- ALBA is only viable if SNARKified.
  - It is very unlikely that Leios votes could be made small enough to fit in
    non-SNARKified ALBA certificates.
- BLS is likely viable, with or without SNARKification.
  - Options exist for creating or verifying BLS certificates incrementally.
- MUSEN is inferior to BLS in key metrics relevant for Leios.

### Jupyter support for new DeltaQ

The new high-performance [dq-revamp](https://github.com/DeltaQ-SD/dq-revamp)
Haskell packages provide a polynomial-based implementation of DeltaQ, with many
new combinators and a comprehensive property-based test suite. We created
[nix derivations](https://github.com/functionally/dq-revamp-jupyter) for running
this locally and for creating docker images. This new library can be used for
cross-checking other DeltaQ implementations such as Leios's Rust code.

### Rust simulation

Diffusion time was higher than expected; this was because the test data had
sparse networks, where nodes had few/distant peers.

- Fixed a bug where nodes would link to themselves
- Corrected distance calculations used when generating data; we use a
  cylindrical topology at runtime, but weren't using it at data generation time.
- Tweaked parameters to the Waxman graph generation algorithm, to generate more
  connections and favor nearby neighbors more.

Added basic unit tests for test data generation, running in CI.

## 2024-12-17

### GitHub Actions

- Organised the CI configuration to sort jobs by their corresponding project and
  added namespace prefixes to all jobs, which are either the top-level directory
  name for the project or `docs`. For instance:

  - `typecheck` changed to `formal-spec-typecheck`;
  - `compile` changed to `simulation-test`, since it calls both `cabal build`
    and `cabal test`; and
  - `rs-compile` changed to `sim-rs-check`, it only calls `cargo check`.

  The jobs that relate to publishing the documentation are prefixed by `docs`,
  e.g., `build-docusaurus` changed to `docs-build`.

### Rust simulation

Started showing transaction throughput in the visualization.

Tweaked settings of `thousand.toml` config to maximize throughput:

- Allowing multiple votes per VRF lottery win, to make up for a lack of voters
- Increasing stage length from 2 to 20, so that there is approximately one RB
  per stage
- Generating many more transactions, to show benefit from increased throughput

### Haskell simulation

- Merged code to run Praos and Leios visualisations from a file such as
  `data/BenchTopology/topology-dense-52-simple.json`, e.g., run:

  ```sh
  cabal run ols -- viz short-leios-p2p-1 --topology data/BenchTopology/topology-dense-52-simple.json
  ```

- Added HLint integration to check Haskell sources and ensure consistent use of
  module imports.
- Added CI job for HLint named `simulation-hlint`.

## 2024-12-16

### Rust simulation

Optimized virtual clock more; it's now lock-free, and the contention from the
old implementation is gone.

## 2024-12-13

### Haskell simulation

- Merged leios visualizations on `main`.
- P2P visualization improvements:
  - Block types are differentiated by shapes, and pipelines by color.
  - Charting diffusion latency of each block type.
  - TODO: chart CPU usage.
- Reworked generation of EBs and Votes to handle `>= 1` frequencies like IBs
  (except max 1 EB per pipeline per node).
- Visualizations helped with discovering and fixing some modeling errors.

### Rust simulation

Started making the visualization show aggregated stats.

## 2024-12-12

### Analysis of vote size and ALBA certificates

Keeping votes small is critical to having certificates that fit on a Praos
ranking block. In the
[draft technical report](docs/technical-report-1.md#structure-of-votes) we have
estimated the minimum possible size for votes using either ephemeral keys or
KES:

| Method         | Common to all votes for a given EB | Specific to individual vote | Total |
| -------------- | ---------------------------------: | --------------------------: | ----- |
| Ephemeral keys |                               32 B |                       146 B | 178 B |
| KES complete   |                               64 B |                       498 B | 562 B |

The KES votes are a challenge for ALBA because they would require a 90% quorum,
meaning that an adversary with more than 10% of the stake could prevent voting.

The CPU time estimate that we have benchmarked for the "centralized telescope"
version of ALBA are favorable, however:

- Prove: 9.0 ms
- Verify: 85 μs

### Review Session 1 - Formal Specification

Team reviewed formal specification and further provided input for improvements.

### Rust simulation

Merged virtual time branch. The rust simulation logic is now decoupled from wall
clock time.

Experimented with using netsim for the networking layer again. It works, but we
currently have to simulate network activity 1ms at a time, making the simulation
slow. Waiting for the netsim API to expose a "lower bound" of how long to wait
until another message will arrive.

## 2024-12-11

### Discussion with IOG SRE for nodes

We met with IOG's SRE for node operations to discuss cloud engineering aspects
of the current Cardano node deployments that might be relevant for Leios.

- We have information now about what VM sizes are for nodes and each relay.
- We also have access to the grafana dashboards for examining mainnet and other
  nodes.
- They've created custom grafana queries so we can see I/O, network, and disk
  usage.

Recommendations:

1. Update the cost calculator so that it has pre-defined cost defaults for
   several cases such as on-demand VMs, bare metal, etc.
2. Alter the cost calculator to include a specified amount of "free" IOPS and
   network egress that are included with the selected base VM and/or disks.
3. Compare the Praos telemetry on IOG's mainnet nodes to the output of the cost
   calculator when Leios is turned off.

## 2024-12-10

### Threat model

The technical report now contains a draft section on
[the Leios threat mode](docs/technical-report-1.md#threat-model) detailing 25
hypothetical threats. The general types are . . .

- Grinding the VRF to obtain an advantage in Leios sortition
- Equivocating IBs, EBs, or RBs
- Declining to create IBs, EBs, or votes
- Manipulating the content of IBs or EBs
- Sending invalid txs, IBs, EBs, or certificates
- Abusing the sync protocol
- Delaying diffusion of IBs, EBs, or votes
- Submitting invalid, conflicting, or duplicate txs

The protocol already fully or partially mitigates many of these, but they are
listed for completeness and eventual discussion in the Leios CIP. Others are a
subject of ongoing research.

The general impact of such attacks varies:

- Resource burden on nodes
- Lower throughput
- Increased latency
- Manipulation of dapps or oracles

### Summary of mainnet data available

- [These slides](https://docs.google.com/presentation/d/1Iy2Vu3jZMsHFrvqmiM8urK9EVXbYJW0knb5XQ7w2tZE/edit?usp=sharing)
  summarize data we have available for topology, block propagation, transaction
  delays, etc.
- Will can reformat data we need for our simulations, so we don't end up with
  inconsistent input data sets.
- We will use the
  [beta-distribution fit](docs/technical-report-1.md#stake-distribution) for
  representing the unevenness of the stake distribution in our simulations.

### Rust simulation

Generated new test data set to match geographical distribution of mainnet nodes.
In this dataset, nodes belong to a region (and have an explicit region tag) and
are physically clustered near other nodes in that region.

## 2024-12-09

### Nix development environment

We previously had a `nix develop` environment for the Haskell simulation, but
this was removed as the Haskell package evolved. Instead of re-nixifying this
repository, I created a separate
[ouroboros-leios.env](https://github.com/functionally/ouroboros-leios.env)
repository where one can open a `nix develop` with the correct Haskell compiler
and dependencies.

### Rust simulation

Roland has written a fully virtual clock. When finished, this will decouple the
sim's performance from the wall clock, and ensure traffic timings are still
correct even when there are too many messages to simulate in real time.

## 2024-12-06

### ΔQ

- created a ΔQ model (`comparison_rs.txt`) of transaction diffusion in the Rust
  simulation:
  - propagation among the five clusters followed by propagation within the 40
    nodes of each cluster
  - only fixed message delays of 12ms, 69ms, 268ms, independent of message size
  - general structure of completion matches the timings, but the completion rate
    is overall quite different
  - spreading to neighbor clusters (3×68ms) followed by another such hop should
    hit all clusters, but that also doesn't happen in the simulation, it waits
    until 3×268ms before it can break through 74% completion
  - **conclusion:** I don't really understand what the simulation is doing, even
    though the Rust code looks obvious enough, and obviously correct on the node
    level; will dive into the machine room later
- created a ΔQ model (`comparison_hs.txt`) of Praos block diffusion in the
  Haskell simulation:
  - hs simulates TCP window collapse, which adds a very latency-dependent
    additional delay to block transfer times — I wasn't able to adequately model
    that, plausible ΔQ expressions lead to too slow completion
  - when TCP window collapse is hacked out (thanks Andrea!) I get close matching
    of the result with a ΔQ expression, however, that expression does not match
    the stated simulation behaviour
  - in particular: it matches only when assuming that blocks are _not validated_
    during relaying, only afterwards before adoption
  - one suspicious detail: according to my (hopefully not buggy!) measurement,
    the network topology for the hs simulation has a clustering coefficient of
    exactly zero — I was unable to find a single triangle

### Haskell simulation

First Leios visualisations implemented (on `andrea/leios-p2p` branch atm):

- short-leios-1: 2 nodes, showing every mini-protocol message.
- short-leios-p2p-1: 100 nodes, showing transfers of RB,IB,EB,Votes and some
  statistics.

Next steps:

- Improve readability of short-leios-p2p-1 to differentiate pipelines and kinds
  of blocks.
- Verify parameters are set to sensible values (in particular wrt voting) and
  check for problems in simulation.
- Run larger simulations and extract measures of interest.

### ALBA analyses and benchmarking

Analysis and benchmarking of ALBA certificates for Leios has proceeded and is
providing valuable results.

- Parameters $\lambda$, $n_f$, and $n_p$ were varied.
- Estimates of certificate size, time to build the certificate, and time to
  verify the certificate were measured.
- Benchmarking is made with respect to the hash function used (Blake2s, SHA256,
  Keccak256, etc.)
- SNARKifying the resulting certificate is being assessed.

Similar results for Mithril certificates will be ready next week. Analysis of
Musen will follow that.

This all is a work and progress and values may change significantly in the
future, especially as we understand the SNARKification better and investigate
Musen. We'll also need a more elaborate catalog of these numbers, since there
are many parameters and scenarios. In particular, if we use SNARKs, the proving
times will be much higher but the certificates will be very small. We also
haven't settled on VRF/KES votes vs empheral keys. Anyway, below are some
recommended values for our December simulations:

- Sortition: 50 ms
- Votes
  - Number: 500
  - Size: 500 B
  - Construction: 0.65 ms
  - Verification: 0.15 ms
- ALBA certificate
  - Size: 75 kB
  - Construction (aggregation plus proof): 200 ms
  - Verification: 0.15 ms

### Draft of several sections of the first tech report

We now have a full draft of several sections of the technical report.

- Cost analysis
  - Simulation of transaction volume on Cardano
  - Estimation of costs for a Leios SPO
  - Cost of storage
    - Break-even cost for perpetual storage of blocks
    - Compressed storage of Praos blocks
- Rewards received
  - Importance of Cardano Reserves
- Insights for Leios techno-economics
- Approximate models of Cardano mainnet characteristics
  - Transaction sizes and frequencies
  - Stake distribution

Work is in progress on voting and certificates in
<https://github.com/input-output-hk/ouroboros-leios/pull/94>. The following
subsections have been fully drafted:

- Voting and certificates
- Structure of votes
- Number of unique SPOs voting
- Committee size and quorum requirement
- Certificate scheme

The ALBA, BLS, and Musen sections are still being researched and written.

## 2024-12-05

### Meeting the CF about mainnet data

We met with Karl Knutsson of the Cardano Foundation to discuss the availability
of data on `mainnet` topology and performance. We will continue collaboration
and data exchange. The three data sources of most interest are the following:

1. Peer connectivity, including the clustering coefficient.
2. Block propagation and adoption.
3. Test transactions.

### Rust simulation

We have a running model of RB production, which means we're simulating Leios end
to end! Transaction throughput seems lower than expected, only ~57% of
transactions reach the base chain over the course of 300 slots. This is likely a
bug with the sim and needs more investigation.

Shifting focus on the visualization, from an extremely-slowed-down view of
network traffic to views of the individual blocks themselves. We learned this
morning that stage length would likely be 20 slots (we had assumed much lower),
so we want to prioritize views with less data so that we can run them in real or
sped-up time.

## 2024-12-04

### Outline for first technical report

The [draft first technical report for Leios](docs/technical-report-1.md)
contains the following sections as placeholders:

- Executive summary
- Introduction
- Specification for Short Leios
- Delta QSD network performance model
- Rust simulation
- Haskell prototype
- Voting and certificates
- Cost analysis for Leios nodes
- Findings and conclusions

### Rust simulation

Fixed the issue caught by ΔQ; it was an issue with the topology of the test
data. Alas, the model still doesn't match any reasonable formula in ΔQ.

## 2024-12-03

### Agda version of Leios cost model

The JavaScript cost model for Leios has been migrated to Agda in order to
enforce consistency of units. The Agda module
[CostModel](cost-dashboard/CostModel.agda) uses dependent types to impose
dimensional analysis on arithmetic operations. Two minor units-of-measure errors
in the JavaScript were identified and fixed during this process of translation.

Compare the Agda result for base scenario to the
[interactive JavaScript cost model](https://leios.cardano-scaling.org/cost-estimator/)
by executing the following:

```console
$ agda --compile Main.agda && ./Main

Resources
  Compute: 6.0 vCPU/month
  Disk: 521.9347105407714 GB/month
  IOPS: 1657.5 IO/s/month
  Network egress: 27468.026039657594 GB/month
  Network interface: 0.39415836334228516 Gb/s/month
Costs
  Compute: 120.0 USD/month
  Disk (amortized): 5073.205386456298 USD/month
  IOPS: 82.875 USD/month
  Network egress: 2746.8026039657593 USD/month
  Total: 8022.8829904220565 USD/month
Metrics
  Cost per transaction: 0.14438981959329794 USD/tx
  Cost per transaction: 0.1925197594577306 ADA/tx
  Retained fees: 14067.958706189473 USD/month
  Retained fees − cost: 6045.075715767416 USD/month
  Retained fees ÷ cost: 175.347923221418 %
```

### Rust simulation

Simplified the representation of events, so that votes don't take up as much
file size. Began work on modeling RB production.

Roland measured the rust sim's transaction propagation time against a ΔQ model,
and the rust sim propagated more quickly than physically possible.
Unforutnately, this is a bug.

## 2024-11-28

### ΔQSD Update

- incorporated learnings regarding how ΔQSD is meant to be used:
  - describe system, including resource usage–if timeliness is violated, back to
    the drawing board
  - evaluate whether described system violates resource constraints
  - fix description by adding load effects (like queueing or elastic loads)
    until constraints are met
  - meanwhile keep checking whether timeliness is still satisfied or the system
    is now infeasible
- this approach requires probability density tracking for resource usages, which
  has been implemented in principle
- gossip is a large part of the Leios problem space, which makes resource
  tracking like CPU/mem/disk hard: there are >2500 CPU metrics to consider in
  principle!
- currently trying the approach of making "which node am I?" the main random
  variable during gossip, allowing probabilistic handling of per-node resource
  usage
- results are getting more reasonable, but still not fully correct (test case is
  diffusion of 1MB blob with 100ms CPU validation time: should never use CPU
  with intensity two, and should yield integral of 1 CPU for 100ms when adding
  up probability densities; instead, I'm seeing CPU intensity 2 during some time
  periods)

## 2024-11-27

### Deployed throughput simulator and cost estimator

The [Leios website](https://leios.cardano-scaling.org/) now links to the two new
interactive tools:

- [Cardano throughput simulator](https://www.insightmaker.com/insight/5B3Sq5gsrcGzTD11GyZJ0u/Cardano-Throughput-v0-2)
- [Leios cost estimator](https://leios.cardano-scaling.org/cost-estimator/)

### Meeting with cryptographers about voting and certificates

We now have order-of-magnitude estimates for the size and computation required
for Mithril (BLS), ALBA, and Musen certificates for Leios. In a week or two we
will start using those in the Leios models and simulations. However, quite a bit
more research, evaluation, benchmarking, and design needs to be done before
settling on the details of Leios voting and certificates.

### November Public Monthly Meeting

[Recording](https://drive.google.com/file/d/1W4iu4MwOXILXes1Zi43MeM505KAOHXso/view?usp=sharing)

## 2024-11-26

### Curve fit to empirically observed distribution of stake pools

The cumulative distribution function for the beta distribution
(the [regularized incomplete beta function](https://en.wikipedia.org/wiki/Regularized_incomplete_beta_function))
with parameters `α = 11` and `β = 1` nicely fits the empirical distribution of
stake pools at epoch 500. To use this for 2000 stake pools, just divide the x
axis into 2000 points and take the difference in consecutive y values as the
amount of stake the corresponding pool has.

![Curve fit to stakepool distribution at epoch 500](images/stake-fit.png)

### Online calculator for Leios economics

A spreadsheet model of Leios stake pool economics was converted to an
interactive web application.

- It is a basic model of network, disk, and CPU required for RBs, IBs, EBs,
  votes, and certificates.
  - Limited to Short Leios.
  - Includes an approximation of cloud-computing costs.
  - SPOs can configure the number of block-producing and relay nodes.
  - Users can vary Leios parameters and the TPS for Leios and Praos.
  - It computes costs, fees, return on expenses, and break-even transaction
    costs.
- The code is pure client-side and does not require a server.
- [Video tutorial](https://drive.google.com/file/d/1pH1GYRInevlKcrkpFRJYIvRqFtcv3yFd/view?usp=sharing)
- Deployed at
  [ipns://k51qzi5uqu5dju7ov2vadg0pl5htj1zu5w95obm6bczepe88ru4y4ej082w3mg](https://ipfs.functionally.io/ipfs/QmSkegrQbosnSrvTCHJWR6jhoFNrJH2Jhfoh1cuxrhpwqt).
- Future work
  - Populate inputs with more realist values.
    - Simulation results for network behavior.
    - Cryptography benchmarking.
  - Meet with IO SRE team to refine model of cloud-computing costs.
  - Meet with SPOs to refine model of SPO operations.

![Screenshot of Leios cost model](images/leios-cost-model.png)

### Rust simulation

Filtered out even more redundant vote messages, and added more details about
voting to the output.

Adopted more realistic stake distribution (the old data was using a normal
distribution and not accounting for whales).

Improved UX and reliability of the visualization. Animation is smoother, and the
TX volume graph is more intutive.

## 2024-11-25

### Rust simulation

Stopped sending as many redundant vote messages, traffic is far more reasonable.

## 2024-11-22

### Haskell simulation

- Relay protocol works as expected when reading messages from a single thread,
  sufficient workaround atm but would be good to investigate in future.
- Fixed inaccuracy in praos simulation where it was possible for a block to
  validate without having validated the previous one. The fix also allows for
  validation to happen via a dedicated queue.
- Defined "business logic" of (Uniform) Short Leios, referencing the most recent
  draft.
- Used relay protocols to define a node for Leios, extending the one we had for
  Praos. Validation delays still missing atm.

### Rust simulation

Bundle all votes a node produces for one round in a single message, to vastly
reduce network traffic. Still too high.

The visualization is streaming events from the server more efficiently, so it
can display more data.

### Formal specification

- More generic design to support Leios variants
- Added the specification for Uniform Short Leios
- A new data type that allows building execution paths
- Initial work to make the relational specification executable

## 2024-11-21

Market data that compares Cardano `mainnet` to other prominent blockchain's
throughput was added to the
[Transaction Throughput CPS](https://github.com/cardano-scaling/CIPs/pull/5).

### Rust simulation

Visualization: We're able to animate a network of 3000 nodes with 100x mainnet
transaction volume, running at about 1/10th speed. Using server-side events to
cope with scale looks fast enough, but we haven't wired it up yet.

Simulation: Implemented generation and distribution of votes. Because of the
sheer number of votes needed by the protocol, voting involves sending an order
of magnitude more messages than anything else, regardless of the transaction
volume running through the system. We now need to run the sim at 1/32 of
realtime for accurate results.

When simulating 1000x current mainnet transaction volume for 30 seconds:
112750061 TX message(s) were sent. 112619569 of them were received (99.884%).
140953 IB message(s) were sent. 140953 of them were received (100.000%). 917595
EB message(s) were sent. 917595 of them were received (100.000%). 355863732 Vote
message(s) were sent. 355863732 of them were received (100.000%).

We also need a more accurate stake distribution. The current model just assumes
it's uniformly distributed, but only a minority of nodes get a vote (~500 of the
~2500 mainnet stake pools) and we (presumably?) need a majority of stake
attached to that vote.

## 2024-11-20

### Model of Cardano throughput

The system-dynamics simulation of Cardano throughput was enhanced and checked.

- Documented all variables.
- Adjusted slider ranges.
- Added constraint for valid ranges of variables.
- Tested scenarios.
- Checked equations.
- Fixed extreme scenario were funds flow into reserve.
- Created
  [tutorial video](https://drive.google.com/file/d/1YrQLLsgsPt4XHa707c-CfTLkivKRyaa0/view?usp=sharing)
- Published
  [version 0.2](https://www.insightmaker.com/insight/5B3Sq5gsrcGzTD11GyZJ0u/Cardano-Throughput-v0-2)
  of the model.

![Screenshot of Cardano throughput model](images/cardano-throughput-model.png)

## 2024-11-19

### Rust simulation

Visualization: More work on streaming, and direct canvas rendering for best
performance. There's still too much data to send to the UI at once, and we want
to be able to filter "live" for better UX.

## 2024-11-18

### Rust simulation

Visualization: Working on streaming events from a server to the UI for better
performance.

### Items of interest from Intersect Network WG

- Many SPOs have a hot backup of their block producer running.
- Relays actually have more than 200 downstream p2p connections.
  - For example, the IOG ones have ~500 downstream peers.

### Rust simulation

Started work on visualizing simulation against a full-sized network.
Unsurprisingly, there is too much data to render straightforwardly we will
probably prioritize "zooming in" on a small part of the sim and visualizing
that.

## 2024-11-15

### Analysis of Leios challenges, part 1

See [Challenges for Leios, Part 1](analysis/challenges-1.md) for analysis of the
following:

- Cost of block storage for nodes.
- Fees and rewards received for each block.
- Break-even costs for the perpetual storage of blocks
- Importance of the Cardano Reserves to SPO profitability

Findings:

1. Fees currently average 173.01 lovelace per byte of block.
   1. Under best-case conditions, that fee will cover a cost of 115 ADA per GB
      of storage across 500 stakepools.
   2. Under more realistic conditions, that fee will only cover a cost of 8 ADA
      per GB of storage across 2500 stakepools.
2. Stake pools receive on average 20.91% of rewards.
3. The cost of perpetual storage of blocks at VMs ranges $7/GB to $30/GB,
   strongly depending upon the assumption of how rapidly storage costs decrease
   in the future.
4. The Cardano Reserves currently supply 99% of the rewards that stake pools and
   delegators receive.
5. Break even-costs for the price of Ada needed to cover perpetual storage of
   blocks range from a best case of $0.06/ADA to a worst case of $3.68/ADA.

### Haskell simulation

- Implemented new parametrized relay protocol that we plan to specialize for
  diffusion of IB, EB, and votes.
- Adapted original relay simulation to use the new protocol, adding relay-test-1
  and relay-test-2 visualizations, meant as a first test.
- Changes currently on branch `haskell-leios-sim` [1] as some more debugging
  still needed: the consumer peer is pipelined and we seem to have problems with
  messages being read in the wrong context.

[1]: 0284b75727dd6770a4a4f0455e5dc0be9d89412e

### Techno-economic analysis of SPO nodes

The _Refined Estimate_ tab of the
[Leios High-Level Resources Estimates spreadsheet](analysis/Leios%20resource%20estimates%20-%20ROUGH%20ESTIMATE.ods)
computes node costs for SPOs under Praos and Leios.

- Each SPO has one block producer and two relays.
- CPU, IOPS, disk, and network costs are estimated.
- Results are provided from 1 to 10,000 TPS.
- Leios parameters can be varied.
- IBs, EBs, votes, certificates, and RBs are accounted for.

The main findings confirm the insights from the earlier
[system-dynamics simulation](#system-dynamics-simulation-of-throughput-techno-economics).

1. Long-term storage of IBs, EBs, and RBs will dominate operating costs.
2. We need to investigate options such as archiving, sharding, and pruning the
   transaction history.
3. It is critical that hardware costs continue to drop: even a 15% reduction per
   year is not sufficient.
4. Current fees are insufficient to sustain Leios.

### Example schedule for short-pipeline Leios

The following table illustrate when proposing, endorsing, voting, and forging
can take place in short-pipeline Leios.

![Example schedule for short-pipeline leios](analysis/short-pipeline-leios-example-schedule.png)

### Formal specification

The Agda formal specification for the Simplified Leios Protocol has been
updated:

- The formal specification has been completed:
  - there are no more holes or postulates
  - the relation corresponding to the Simplified Leios Protocol (Figure 2, in
    the paper) is implemented
  - functionalities are mostly kept abstract for now

### Core-parameter model

A first draft of a model of the core system parameters:

- Features
  - Traffic spike tolerance coming either from the protocol or network level.
  - EB/voting overhead.
  - The relation of IB rate to IB size and available bandwidth.
- Input parameters
  - EB rate
  - Bandwidth
  - IB size
- Graphics
  - IB rate v.s. available bandwidth

What the model shows is that even with conservative bandwidth numbers, if IBs
are of similar size as current Praos blocks, the IB rate is going to be a lot
more than 1 per second.

Artifacts:

- Online simulator:
  [Short Leios parameters model v0.1](https://insightmaker.com/insight/70N5xaPTULaxhMaYcS0JZ8)

Next steps:

- Revisit numbers in the model related to EBs/voting.

## 2024-11-14

### Rust simulation

Updated sim to generate input blocks, even when they don't include any
transactions.

Added endorser block generation to the sim, with relevant parameters in the
config.

Added animation to the visualization. It now shows transmission of TXs across
the network, along with a graph displaying their running total. Eventually,
viewers will be able to choose what data to visualize live, and notable messages
(such as empty IBs) will be displayed specially to make them stand out.

## 2024-11-12

### Team session

- ran manual simulation of short Leios from local node perspective
  ([meeting recording](https://input-output-rnd.slack.com/files/U02L6J0TP36/F080MPLCMJQ/12_07_58_mst_-_recording))
- Next meeting
  - Continue manual simulation of short Leios from distributed perspective
- Action items:
  - List of pending open questions for R&D (link will come)
  - List of tunable parts to optimize cost and resource use for further
    exploration (link will come)

## 2024-11-10

- added first somewhat complete-ish list of
  [simulation model parameters](./docs/simulation-model-parameters.md)
- added current state of figuring out
  [ΔQ load analyses](./delta_q/Towards_Load_Analysis.md)

## 2024-11-08

### System-dynamics simulation of throughput techno-economics

A first draft system-dynamics simulation models the techno-economics of changes
in throughtput on Cardano:

- Features
  - Movement of funds from the Reserve to the Treasury and to the rewards.
  - Collection of fees from transactions into the rewards pot.
  - Dispersement of the rewards pot to pools and users.
  - Ledger size
  - Pool costs and profitability
- Input parameters
  - Growth of transaction volume
  - Hardware costs for pools
  - Withdrawal of funds from the treasury
  - Ada price
- Graphics
  - Funds in Reseve, Treasury, and under user control
  - Pool costs, rewards, profit, and return
  - Ledger size
  - Diagnostic consistency checks for the simulation
- Calibrated against Epoch 500-519

This techno-economic simulation highlights the tension between the following
variables:

- A linear growth in throughput would cause a quadratic growth in ledger size.
- Storage cost per gigabyte typically decays exponentially over time, but with a
  small rate (maybe 10%/year).
- Thus storage cost is the product of a quadratic increase and a mild
  exponential decrease, so (given the current cost trends) higher throughput
  will hurt stakepool economics.
- At current levels of throughput and fees, the rewards accruing to stakepools
  will drop to half of their current value by 2031, as the Cardano reserves
  become depleted.
- Ada price is a wildcard.

Artifacts:

- Online simulator:
  [Cardano Throughput Cost Model v0.1](https://www.insightmaker.com/insight/3IDsmADe7eetanZxUiIwkd/Cardano-Throughput-Cost-Model-v0-1)
- Model archive:
  [analysis/Cardano-Throughput.InsightMaker](analysis/Cardano-Throughput.InsightMaker),
  created with <https://www.insightmaker.com/>

Next steps:

- More QA and testing
- Sensitivity analysis
- Input parameters specific to Leios
- Develop dynamic model of economics of individual stakepools

### Haskell simulation

- praos simulation now uses hash of the tip to refine order on chains, this
  makes for more consistent fork preference among nodes, and eliminates
  diffusion latency outliers (>5s) we were observing.
- actual `cardano-node` implementation uses hash of vrf proof to defend against
  adversarial behavior, but the simulation does not include those.
- also added an `headerValidationDelay` parameter (using 5ms atm).

### Rust simulation

Created a set of test data to match ΔQ, in an effort to make the output of
simulations comparable.

## 2024-11-07

### Formal Methods Meeting on ΔQ

- Peter & Neil gave background information on where ΔQ came from and what it has
  been used for, both concerning Cardano and outside (which includes a diverse
  set of applications ranging from municipal bus lines via high intensity
  financial trading to military communication). The current work focuses on
  algebraic representations and the ability to rewrite ΔQ expressions while
  maintaining equivalence of timeliness results (cf.
  [arXiv:2308.10654](https://arxiv.org/abs/2308.10654)).
- Roland presented the current state of the Rust-based graphical ΔQ tool, which
  is based on the initial
  [Mind your Outcomes](https://www.preprints.org/manuscript/202112.0132/v3)
  paper, with initial but still naive extensions towards the inclusion of load
  metrics like network or CPU usage. He used a
  [sketch model](./delta_q/models.txt) (section 6) to demonstrate that the tool
  can rather quickly compare two proposed variants of IB generation in Short
  Leios; this model is to be taken with a grain of salt, though, as it is too
  simplistic for other purposes.
- The next steps in this effort shall be to clarify the load modelling,
  especially to fix the unrealistic assumption of infinite resource
  availability, and to define a common DSL to be shared by the Rust and Haskell
  tooling so that  ΔQ models can be easily exchanged between different user
  groups.

### Rust simulation

Implemented uniform and non-uniform IB generation.

Work continues on visualization; we're still deciding which data to visualize
first for an attractive demo. Most likely, it will be IB propagation.

## 2024-11-05

### Team session

- Documenting discussions
  - We should consider a rule or standard practice for documenting discussions.
  - We might want to experiment more with github discussions: slack seems more
    convenient, but isn't transparent.
  - Summarize lengthy slack discussions in the log book, and it's okay to tag
    someone if no one volunteers.
  - We'll check in two weeks to see how things are going.
- We might try stronger collaboration between work streams now that
  opportunities have emerged.
  - Please comment on github discussions even if it isn't immediately relevant
    for your day's work.
- Opportunities for comparing results of models and simulations
  - The tools aren't quite ripe for comparisons, but will be soon.
  - We definitely should present comparison results at the monthly demo.
  - Compare two-node Haskell simulation to Delta Q?
  - Compare all models/simulations to 52-node benchmark cluster?
- We need to be careful about measuring latency.
  - Adoption of a preferred chain proceeds in "waves" accross the network.
  - In case of battles between forks, the winner might should a higher latency,
    depending upon how that is measured.
  - Chains are only partially ordered (by length).
  - Using a total ordering (by length then a hash) may make propagation and
    measurement faster.
  - The Haskell simulator shows some extreme outliers, and these are being
    investigated.
- The presence of relays add two extra hops on mainnet.
  - Typically, there are at least two relays per block producer and all reside
    in the same data center.
  - Block validation takes ~100 ms for a typical block, which is on the order of
    diffusion time between the block producer and the relays.
- Uniform/non-uniform IBs in Short Leios
  - The protocol should tolerate spikes of 2-3x.
  - Uniformity may leave the network idle at the guaranteed delivery time.
  - Non-uniformity creates more spikiness.
  - Elastic cloud vs bare metal pricing models have different implications for
    optimizing the protocol to handle spikes.
    - The original design was optimized to tolerate spikes; Short Leios assumed
      elastic hosting in order to deal with spikes.
    - Not having a well-defined cost model somewhat blocks Research.
    - For now, assume bare metal pricing.
    - We should see whether the typical connection used in bare metal (e.g., 1
      GBit) is already 10x what our target throughput is (e.g., 100MBit), and
      thus may be already capable of handling spikes of that magnitude.
- Two types of robustness in Leios
  - Handling of spikes (i.e., short vs simplified Leios)
  - Guarantee of all IBs arriving (i.e., non-full vs full Leios)
- Next meeting
  - Manually simulation Leios
  - Tag stages with parameters describing them and estimates of those parameters
- Action times
  - Pie chart of mainnet hosting types (@bwbush)
  - Work on pricing model (@bwbush)

### Latency measurements of 52-node cluster

The folder [data/BenchTopology/](data/BenchTopology/README.md) contains latency
measurments and topology for a 52-machine `cardano-node` cluster that is used
for benchmarking. The machine is spread among three AWS regions.

### Rust Simulation

Bug fixes and performance improvements. The sim was slow, because of

- Not batching filesystem operations
- Not yielding in the main thread when too many items were in play
- Not correctly handling when the simulation ends early

## 2024-11-04

### Uniform vs. Non-uniform IB generation in Short Leios

Drafted a version of Short Leios where IB generation is uniform over the Propose
stage. The reason for creating such a version of the protocol is discussions we
had on whether releasing IBs at the start of Propose (as requried by the
non-uniform version of short Leios) creates problems and underutilization of
resources at the TCP level.

## 2024-11-01

### Haskell Simulation

Successfully profiled and optimized the running of simulations:

- Running praos-diffusion-20-links for 1000 simulation seconds went from taking
  120 minutes to 4 minutes.
- Most of the improvement was gained by changes to get `io-sim` to handle
  simulations of that scale:
  - avoided nested forking of threads: changes introduced by IOSimPOR give us a
    bad ThreadId representation for that use pattern.
  - patched io-sim to use a more efficient priority search queue implementation
    for timers (from a balanced-search-tree-inspired one to a radix-tree one),
    the old one was taking up 95% of the computation time for us.

Giving a single ratio between simulated and execution time is complicated by the
bursts of activity for every block production event (targeted to every 20s in
expectation) and the initial ramp-up period where the nodes link to their peers
and initialize the protocols. Logging real timestamps to the left of simulated
seconds we get something like this:

```
00:00:02 time reached: Time 0s
00:00:04 time reached: Time 0.000001s
00:00:05 time reached: Time 0.014412s
...
00:00:14 time reached: Time 0.960055s
00:00:15 time reached: Time 20.518214s
...
00:00:22 time reached: Time 40.418916s
...
00:04:01 time reached: Time 1000.194996s
...
00:08:21 time reached: Time 2000.009102s
...
00:13:25 done. -- i.e. reached Time 3000s
```

nevertheless the average is 3.7:1 for simulated:real.

Next step for the praos simulation is to gather data from real running nodes to
validate the block diffusion latency, possibly from a benchmark cluster, like
the recent data shared by Brian, as mainnet might take too long.

### Rust simulation

Still working on visualization, updated the output to make it easier to track
latency of requests

## 2024-10-31

### Haskell Simulation

- The `praos-p2p-1` and `praos-p2p-2` visualizations now chart block diffusion
  latency and other metrics.
- New exe `sample` to run larger simulations for data collection. Currently we
  have `praos-diffusion-10-links` and `praos-diffusion-20-links` with 1000 nodes
  each, but different link numbers: 10 links is the theoretical recommended
  amount, 20 is what is used in practice. They output block diffusion latency
  data, that could be used to validate the simulation against mainnet.
- Switched to a fork of `io-sim` to improve memory usage, planning to upstream
  changes.
- On a modest AMD Ryzen 5 5500U, `praos-diffusion-10-links` runs on average 3x
  slower than realtime over long (1000 simulated seconds) simulations. The 20
  links version is considerably slower.
- Next step is to look into low hanging fruits to improve simulation speed.

### ΔQ update

- added resource tracking to outcomes:
  - each CDF can be accompanied by any number of named step functions (not
    necessarily monotonic) that describe the ephemeral usage of some resource
  - outcome computation of a ΔQ expression also combines the loads, for more
    details see [the README](./delta_q/README.md)
  - visualisation for loads is done using
    [jsroot](https://root.cern/manual/jsroot/), as for the timeliness CDFs, in
    the top right portion of the web app
- also added a `gossip` operator that expands a per-hop diffusion outcome to
  cover a small-world network graph of a given size with a given branching
  factor and cluster coefficient
  - this reproduces the values taken from the Tech Report when using roughly
    size=2500, branching=15, cluster_coeff=0.08 (but this understanding should
    definitely be deepened)
  - when playing with gossip parameters, one quickly enters "stack overflow"
    territory because `DeltaQ::eval()` is just a recursive function; therefore,
    I'll move iteration state to the heap (it turns out that WASM stack is
    smaller than I thought, so it already affects quite reasonable ΔQ
    expressions)

## 2024-10-30

### Monthly demonstration and review

The first Leios monthly demonstration and review was held today, with
approximately thirty attendees.

- [video recording](https://drive.google.com/file/d/12VE0__S0knHqXXpIVdXGWvDipK0g89p_/view?usp=sharing)
- [chat transscript](https://drive.google.com/file/d/1gqquDcsa6ESWH2KDfsEt39j2M5CvwThD/view?usp=sharing)
- [slides](https://docs.google.com/presentation/d/1KgjJyP6yZyZKCGum3deoIyooYUOretA9W6dTtXv1fso/edit?usp=sharing)

The following questions were raised and answered:

- **Q:** Will all pipeline stages be the same length? or will the implementation
  determine that?
  - **A:** It is currently envisioned that they will be the same length, but the
    exploratory modeling and prototyping can assess whether that this optimal.
- **Q:** Will IBs and EBs be stored forever after the chain has sync'ed after
  their inclusion in RBs?
  - **A:** Just the EB/IBS reachable from the (immutable) Ranking Blocks.
  - **A:** Some use cases will likely require examination of all IBs and EBs, so
    they need to be retained forever.
  - **A:** However, Mithril snapshots (or equivalent) might be sufficient for
    many use cases.
- **Q:** Do IB's contain unique TX?
  - **A:** Different IBs may contain the same tx. We are working on a sharding
    proposal at the moment. Hopefully we will get to discuss it in the next
    demo.
  - **Q:** So this is a DDoS vector?
  - **A:** Yes if it is not handled properly for the DDoS. Assuming you generate
    your view based on the settled certificates I do not see a possibility for
    split views. If you want to speculate on the IB ordering, then yes care must
    be taken regarding split views.
- **Q**: Regarding non availability of IB, what is the effect on pipeline?
  - **A:** If an IB is not available, then no certificate will be generated for
    the EBs referencing it.
- **Q:** What about the selection processes? (How is permission to create or
  endorse being handled? Is it Praos 'like'?)
  - **A:** IBs, EBs,votes are created based on the VRF mechanism used in Praos.
- **Q:** The final certificates are being done on a Praos schedule? (I.e the
  certificate producer is selected the same way?) Hence has it same service
  interval distribution that we have at present?
  - **A:** Regarding the certificate rate, we are still working on realistic
    parameters, so I think we do not have an answer on this yet.
- **Q:** Regarding IB/EB lifetime, what happens if they don't diffuse within
  their assigned pipleline interval?
  - **A:** There is an inclusion horizon, so there is also a lifetime yes.
    Hopefully, we can take advantage of what we see in the network and drop them
    as early as possible.
- **Q:** This leads to 'how is an end user going to know if their tx has not
  been included' (so they can resubmit)?
  - **A:** Regarding non-inclusion, the simplest example is that the user sees
    that his tx is on an IB that is not in any of the certified EBs of the
    respective pipeline. Then he can deduce that his tx is not going to be
    included by this IB in the ledger.

Prompted by the discussion, there will be a separate, follow-up meeting to
review delta-Q modeling:

- Network saturation (phase change)
- Modeling the node dynamically

Finally, there was general agreement that we need specific, quantitative input
from stakeholders (projects, SPOs, etc.) regarding throughput requirements,
including operating costs.

### ALBA voting

The Jupyter notebook
[analysis/stake_distribution.ipynb](analysis/stake_distribution.ipynb) (view
[here](https://nbviewer.org/github/input-output-hk/ouroboros-leios/blob/stake-analysis/analysis/stake_distribution.ipynb))
analyzes the implications of the Cardano mainnet stake distribution upon the
number of unique votes and votes for a Leios voting round.

Leios needs to ensure the impossibility of an adversarial quorum, but it can
accept adversarial activity causing quorum failures, since the latter just
lowers throughput slightly. Hence we require a 60% quorum and 92% availability
of honest votes, and set the committee size to 500 votes. An ALBA security
parameter of 80 may provide adequate security. This translates to the following
ALBA parameters and security for Leios.

- $n_f = 0.60$
- $n_p = 0.92$
- $l_\text{sec} = 80$
- $n_\text{votes} = 500$
- $2^{-l_\text{sec}} = 8.27 \cdot 10^{-25}$
- $u_\text{ALBA} = 148$
- probability of adversarial quorum
  - 35% adversarial stake: $p = 1.71 \cdot 10^{-21}$
  - 40% adversarial stake: $p = 7.69 \cdot 10^{-13}$
  - 45% adversarial stake: $p = 2.87 \cdot 10^{-7}$
- probability of honest quorum
  - 35% adversarial stake: $p = 0.917$

The plot below shows the number of votes that would have to be included in an
ALBA certificate for Leios, given those parameters. If votes are 700 bytes each,
then we have the following:

- Incoming to node which creates a certificate: 500 votes of 700 bytes = 350 kB.
- Contents of ALBA certificate: 140 votes of 700 bytes = 98 kB.

The alternative is to use BLS certificates, which have higher CPU load but
smaller size.

![Number of unique votes in ALBA certificate for Leios](analysis/unique-votes-leios.png)

### Rust simulation

Temporarily replaced netsim with a decentralized networking layer. It can
simulate 100x current transaction volume accurately in real time, and 1000x
current tx volume at quarter-speed.

This network model is simplified (and baked into this project instead of being
reusable), so the eventual goal is to switch back to netsim. This just unblocks
us studying network behavior at high traffic.

## 2024-10-29

### Team meeting

Agenda:

- Introduce William Wolff
- Short demo by Roland on newest ΔQ stuff
- Ledger preliminary design from giorgos

- Presentation by Roland of ΔQ modelling
  - comparing with Simon's Rust simulation, even if it does not simulate fully
    Leios
  - model the same things, ΔQ provide a high level comparable to Rust's
    simulation
  - Articulate how what ΔQ tool coordinates
- Ledger design presentation by Giorgos
  - how to avoid duplicates? => sharding, assign each tx and IB to shards =>
    ensure tx are included in a single block
  - naive approach: use modulus, easy attack = add a nonce to a tx to be able to
    include it multiple IBs
  - => all txs are double spending, but fees get only paid once
- proposal:
  - fees paying token / shard, can freely be converted w/ ADA
  - IB of shard i should not have tx consuming token of shard j
  - fees of IB i are paid with token shard i
  - ensure IB from different shards will never consume token from other shards
  - _important_ : fees are always paid, even if tx is not included in the ledger
  - Q: what about multiple tokens per UTxO?
  - grinding with people trying to overload one shard?
  - \# shards w.r.t IB rate => decrease probability of concurrent IBs for the
    same shard
- challenges:
  - a tx could be discarded but its fees would still be paid
  - pb in the case of apps which use "concurrent" state machine advance pattern
    -> perhaps this should not be free in the first place?
- assign shards in a "random" way, tune shards in such a way that transmission
  time makes the probability of the shards to overlap very low
  - needs to be grinding resistant
  - if shards are concurrent only x% of the time that may be acceptable
- multiple shard types on a single block to have more control over parallelism?
  - use VRF to generate a random sequence of "colors" to include in a block,
    attach colors to txs

### Rust simulation

Rewritten the simulation to use separate tokio tasks for each node, multithreading
as much as possible. It can simulate 85tps in almost realtime, but the slowdown
makes its results inaccurate (a smaller percentage of IBs propagated across the
network compared to the non-netsim branch).

## 2024-10-28

### Rust simulation

In a branch (`non-netsim`), replaced the netsim library with a priority queue to
see how fast the simulation's current architecture could run. It was able to
simulate 85tps in realtime, but 850tps was too slow to be usable.

## 2024-10-25

### Rust simulation

The sim has been updated to support simple sharding between IBs, and to report
on how long it takes a transaction to reach an IB.

## 2024-10-24

### Rough estimate of Leios resources

The spreatsheet
[analysis/Leios resource estimates - ROUGH ESTIMATE.ods](analysis/Leios%20resource%20estimates%20-%20ROUGH%20ESTIMATE.ods)
contains an initial rough estimate of the network and CPU resources required by
Leios at three different throughputs:

- ~1,000 tx/s
- ~10,000 tx/s
- ~100,000 tx/s

Later work and simulations will refine this.

### Assessment criteria

Discussion #53 proposes assessment criteria for the continuation of Leios after
PI8. The basic idea is to estimate bounds for the Leios curve in the following
diagram. This is an attempt to view the economic and technical aspects of
Leios's viability on the same chart.

![Leios Assessment Criteria for PI8](https://github.com/user-attachments/assets/e94287fe-0ad6-4805-98da-21cbbd134361)

The diagram above illustrates a techno-economic business case for Leios adoption
that sheds light on the following questions.

1. What is the practical maximum throughput of Leios?
2. How far does that fall short of the theoretical maximum throughput?
3. How much would Leios transactions have to cost for SPOs to make a reasonable
   profit?
4. What is the worst-case bound for the throughput vs cost profile of Leios?
5. How does Leios compare to other blockchains?
6. Given current throughput targets, how much would Leios allow us to lower
   hardware requirements?
7. Given current hardware requirements, how much would Leios allow us to
   increase throughput?
8. What are the maximum limits Leios allows us to achieve at the maximum limits
   of currently available commodity hardware?

We could consider the following goals for January 2025.

- _Technical goal for PI8:_ Estimate a reasonably tight upper bound on the cost
  of operating a Leios node, as a function of transaction throughput, and
  estimate the maximum practical throughput.
  - Target level: SRL2
- _Business goal for PI8:_ Identify (a) the acceptable limit of transaction cost
  for Cardano stakeholders, (b) the maximum throughput required by stakeholders,
  and (c) the throughput-cost relationship for other major blockchains.
  - Target level: IRL3
- _Termination criteria for Leios:_ Transaction costs are unacceptably high for
  Leios or the practical maximum throughput fails to meet stakeholder
  expectations. In this case the Leios protocol may need reconceptualization and
  redesign, or it may need to be abandoned.

### Haskell Simulation

- First batch of praos visualizations:

  - `cabal run viz praos-1` for a 2-node simulation relaying a chain across.
  - `cabal run viz praos-p2p-1` and `praos-p2p-2` for WIP simulations of ~100
    nodes dynamically generating and diffusing blocks.

- CLI:

  - `cabal run viz` now lists the visualization names, as does
    `cabal run viz -- --help`.

- CI:
  - Haskell CI switched to use `haskell-actions/setup` instead of nix.
  - Isolated the formal spec nix setup by using a `dummy-project` instead of the
    repo root haskell project. Not a nix expert, others might find a better
    solution.

### Rust simulation

We experimented with a wasm build of the sim, it was difficult to get running
because of ce-netsim using threads internally. The plan is to wait for changes
to netsim before running the sim in browser. Next week, we are building a
browser viz with "hard-coded" events (produced by the CLI version of the sim) so
that we can get a head start.

## 2024-10-22

### NetSim

Discussion with NdP about the changes we would like to see in ce-netsim for the
purpose of large-scale simulation of Leios, the main point being that we need
the network simulator to also simulate time passing in order to avoid being
dependent on the underlying computational power, ie. timestamps are attached by
netsim's driver to external events and passing of time is computed internally
according to latency and bandwidth models

Next steps:

- NdP targeting version of netsim with simulated time by the end of November
- Short term: using a faster method to pop from the queue already makes it
  possible to run large scale simulation

### λείος Team Meeting

- Next week is Monthly demo & review
  - 1 slide with what's been promised
  - 1 slide with what's next
  - in between, a few slides or demos about what's been done
  - opportunity to ask deep questions, but there won't be time answer those =>
    we can defer to another dedicated meeting to discuss important or lengthy
    questions
  - feedback received can change the project, it happened on Peras
  - it's more like a "bait" to trigger feedback from attendees and stakeholders
- what about mempool design?
  - there are other options
- Would be good to start with 2-3 slides description of Leios
  - Giorgos -> introduce high-level description of Leios
- Then about 30' of content

  - FM -> Andre?
  - ΔQ -> Roland
  - Haskell simulation -> Andrea
  - Rust simulation -> Simon
  - Ledger design?

- We want to define objectives for the next 2 months (eg. until end of December)
  by next Monday

- Next week's meeting

  - focus on sharding stuff, interesting the issue popped up also in the Rust
    simulation
  -
  - process question: need to know who is going to do the work?
    - let's write tickets for objectives
    - and then prioritise next meeting what we have

- focusing on short-leios would speedup things, so the main question for next 2
  months can be reframed as:

  > How much resources would short Leios need and what would that imply in terms
  > of cost for running a node?

  - We need to have an accurate description of Short Leios in a single place,
    copy/pasting from the paper with PNGs is just fine
  - Note: we've been bitten in Peras with having several, inconsistent documents
    floating around, and verbal descriptions

#### TODO

- [ ] Everyone: Define December objectives as GH issues
- [ ] Everyone: Fill in slides/placeholders & prepare for Wednesday demo meeting
- Next meeting:
  - Triage defined objectives according to priorities
  - GP to detail sharding ideas

### Rust simulation

The bug preventing IB propagation was caused by the netsim optimization; it
removed delivery order guarantees. The sim has been updated to work correctly
even if messages are received out-of-order, and now works enough to study IB
delivery from its output.

When running with current transaction volume and 𝑓I = 5.0, IBs are extremely
small and transactions are duplicated across many IBs.

- 724 IB(s) were generated, on average 2.8171206225680936 per slot.
- 234 out of 234 transaction(s) reached an IB.
- Each transaction was included in an average of 4.653846153846154 IBs.
- Each IB contained an average of 1.5041436464088398 transactions.
- Each node received an average of 720.099 IBs.

We're going to try adding sharding to the simulation, to see if it lets us use
network resources more efficiently.

At Pi's advice, we plan to take some time over the next week to visualize the
parts of the sim that are implemented so far. We don't expect to use this for
next week's demo, just making sure that the infrastructure is in place.

## 2024-10-21

### Rust simulation

We identified that the sim's failure to propagate messages was caused by an
issue in ce-netsim. Profiling revealed a small issue in `netsim`, and correcting
that fixed transaction propagation. When the sim is run faster than realtime,
transaction propagation is still too slow.

To reproduce the issue, go to the `sim-rs` directory and run the following
command:

```sh
RUST_LOG="debug,sim_rs::events=error" cargo run --release -- ./test_data/realistic.toml output/simple.json --trace-node 0 -t 1
```

The `-t` flag controls the simulation speed. `-t 1` means to run the sim at 1x
real speed (1 slot per second). At `-t 1`, the logs will indicate that
transactions propagate about as quickly as they are received. At `-t 16`,
transactions are generated faster than they propagate.

We profiled netsim by using the rust
[flamegraph](https://github.com/flamegraph-rs/flamegraph) crate with the below
command:

```sh
cargo flamegraph -- ./test_data/realistic.toml output/simple.json --trace-node 0 -t 1
```

This generated a (very pretty) flamegraph showing CPU usage of the simulation.
92% of CPU time was spent inside of a call to `VecDeque::pop` inside of netsim:
replacing that call with `VecDeque::swap_remove_back` dramatically improved
performance.

Input blocks are failing to propagate due to what looks like a separate issue;
some IBs propagate across the network immediately, other IBs never reach some
nodes. This is likely a bug in the sim.

## 2024-10-17

### Rust simulation

The sim output is incorrect, apparently because IBs and TXs are propagating
slowly. On a sim with 3000 nodes (2000 of which are stake pools) running for
1996 slots with 𝑓I = 5.0,

- 8733 IB(s) were generated, on average 4.373059589384076 per slot.
- 1187 out of 1647 transaction(s) reached an IB.
- Each transaction was included in an average of 44.4936247723133 IBs.
- Each IB contained an average of 8.391274476125043 transactions.
- Each node received an average of 113.649 IBs.

## 2024-10-16

### Rust simulation

- First pass at input block body propagation
- Brief slack chat about mempool validation. It will be more complicated in
  Leios than in Praos; transactions can either come from IBs (which may or may
  not reach the final chain in some order) or from RBs (which are on the final
  chain). We don't need to worry about that for the sim yet, but it will be
  relevant for modeling CPU costs.

## 2024-10-15

### ΔQ Next steps

Discussing ΔQSD progress (and plans for next months)

- Roland currently focused on figuring out rules for expressing load, where the
  outcome is a CDF of some resources value over a (possibly infinite?) period of
  time
- Main question is: is the language suitable to model load?
  - Yves remarks we could just model thiings using probability directly without
    the intermediate language and that's been his thought reading the paper
- interim conclusion: language is useful, same expression can be evaluated in
  the timeliness or load context?
  - is the result relevant?
- what we are interested in is the distribution of bandwidth consumption for one
  node we should shift our focus from a global property (delay across the
  network) to a local one (resources consumption for a single node), ie. reason
  about a node, parameterised by say its connectivity?
  - Then given some assumptions about the node's location, we could also model
    the cost of running Leios
- Tricky part is modelling the "recursion" or "exponentiation" of some outcome
  expression given possible number of repetitions

  - global clustering coefficient

- Next steps (1w):
  - Roland try to fit CDF of throughput in ΔQ
  - Yves try to go down the probability route with a notebook
  - We compare notes next week
  - see [#41](https://github.com/input-output-hk/ouroboros-leios/issues/41)

## 2024-10-15

### AB - Conformance testing exploration

Investigating how <https://github.com/stevana/coverage-guided-pbt/> could be
used to explore traces in Leios, in the context of state-machine based tests

- Ensure the implementation generates logs on top of results => combined
  "language" that can be used in coverage assertions
- Define some combinators that checks some logs have been covered, possibly
  using a predicate?
- Generate traces, guided by coverage metrics

Got side-tracked into dependency hell and different versions of GHC:

- The coverage-guided-pbt repo has a lower bound dependency on `base >= 4.20`
  which means it requires ghc 9.10
- Then tried to configure Emacs to use eglot LSP client instead of lsp-mode.
  Found out a way to configure the workspace to use `stylish-haskell` formatter
  using `.dir-locals.el` config, but it seems not to be called...
- Trying to install stylish-haskell globally with
  `cabal install stylish-haskell` -> does not work with ghc 9.10.1 (!) and HLS
  for 9.10.1 does not support it as a plugin
- Tried to enter nix shell on remote machine, but it fails with a cryptic error
- I switched to base 4.19 and GHC 9.8.2 then stylish-haskell plugin is
  available, and the code is formatted. Also, reverted to use `lsp-mode` as
  `eglot` does not provide any code actions

Main question is what to test (first)? And how to test? Network diffusion seems
like a good candidate, with the SUT representing a single node and the test
focusing on the timeliness and correctness of the diffusion process:

- The node can fetch new headers and blocks
- The node can diffuse new headers and blocks
- It must node propagate equivocated blocks more than once
  - But it must propagate them at least once to ensure a _proof-of-equivocation_
    is available to all honest nodes in the network

How does coverage comes into play here?

- The node emits logs, which we know the language of
  - node receives a header
  - node receives a body
  - node diffuse a header
  - node diffuse a body
  - node sees an equivocated block
  - node blacklist a peer
- There's a correlation between messages we want to observe, ie:
  - see equivocated block ---> node blacklist a peer ?

### Team meeting

Meeting goal: define or refine objectives for remaining 2 months

- There's an admin side to this as part of internal PI planning cycle but it's
  less important than aligning on clear goals
- We know there will be "dev rel" role dedicated to Leios to connect w/ the
  community

We need to answer some questions asked from the demos yesterday:

- "Why are simulations not using Agda code?"
  - Q: what's the availability of andre knispel?
  - he will be dedicated to Leios and we also have Yves
- "Why a rust ΔQ tool when there exists other tools?"

Discussing some possible short-term objectives:

- On conformance testing
  - define interface b/w testers and implementations
  - start with Adversarial scenarios, answering the question on where to define
    the behaviour: in the spec or in the tester?
  - simulatios/prototypes will need to have some ways to interact w/ tester =>
    interfaces can be refined later
- Define a taxonomy of "adversarialness"
  - strong adversary that's _misbehaving_
  - adversarial "natural" conditions, eg. outages/split brains
  - transaction level adversary
  - we need to qualify those different scenarios
- throughput bounds/measurements
  - "will the leios node be so expensive community won't like it?"
  - we want to provide a model, map the possible tradeoffs and the relationship
    b/w different resources and functionalities provided by Leios
  - It's important to learn from the mistakes from hydra, esp. w.r.t
    communication: avoid discrepancy b/w narrative and reality leading to FUD
  - the previous CIP from 2022 had some numbers, ie. ~1000 tps based on network
    traffic pattern simulation
  - based on assumptions about the design: each link b/w peer is 1Mb/s (50 Mb/s
    for ~20 nodes)
  - current solana throughput is ~65k tps
- we do not need lot of simulation to answer those questions
  - network bandwidth not a limiting factor, above assumptions are an order of
    magnitude from saturating the network
  - CPU will be a limiting factor: if 1 IB takes 100 ms to validate, then this
    means one can validate 10 IB/s
- we also need to compute costof resources

  - for various scenarios -> 1k / 10k / 100k tps
  - when saturating a network from high end data center
  - keep a stream of approximate calculations alive, and iterate

- some speculation: Leios fees might be cheaper than Praos, because there's more
  competition for resources on Praos?
  - in general, it could be the case we price tx differently
- Mempool design -> sharding?
  - depends on resources pressure on CPU
  - existing nodes already have 4 cores

Objectives: We should give ourselves until end of next week to write down and
refine 3-4 concrete objectives for the next 2 months

**Conformance**

- Write an Agda executable spec
- Establish a conformance pipeline from Agda spec to prototypes
- Test relevant adversarial scenarios (equivocated blocks and votes, possibly
  DoS attempts, split-brains, network outages and delays...)

**Data collection & load modelling**

- Provide answers to resources questions -> Revive results from earlier CIP
- We need data on validation time -> relationship b/w block size/exec budget ->
  waht's the time budget
- Build an integrated spreadsheet to explore the "resources space"
- Communicate resources model to the community

### Rust simulation

- First pass at input block generation and header propagation
- PR open with the above

## 2024-10-14

### Discussing Conformance testing approach

We are trying to understand the link between formal ledger specification and
cardano-ledger, as we want to find a better way to relate Agda spec w/ actual
code building a conformance testing suite:

- Formal specification lives in
  [formal-ledger-specifications](https://github.com/IntersectMBO/formal-ledger-specifications)
  repository
  - There is a branch there called `MAlonzo-code` which contains MAlonzo-based
    generated Haskell code from the spec
- This branch is referred to in the
  [cabal.project](https://github.com/IntersectMBO/cardano-ledger/blob/master/cabal.project#L21)
  of cardano-ledger as a source-level dependency
- The toplevle module in the generated code is name `Lib`
  - Perhaps a
    [more descriptive name](https://github.com/IntersectMBO/formal-ledger-specifications/issues/595)
    would be useful?
- This module is imported and renamed as `Agda` in cardano-ledger repo, in the
  `cardano-ledger-conformance` library

The link between the formal spec and the ledger impl is mediated by the
[constrained-generators](https://github.com/IntersectMBO/cardano-ledger/tree/master/libs/constrained-generators)
library which provides a DSL for expressing constraintss from which generators,
shrinkers, and predicate can be derived:

- Traces tests use `minitraceEither` is a generator for traces in the Small-step
  semantics of the ledger
- the `ExecSpecRule` typeclass is defined for the various categories of
  transactions (eg. `POOL`, `RATIFY`, etc.) and provides methods for producing
  constrained spec expressions
- the `runAgdaRule` methods does the linking between an environment, a state and
  a transition, "executing" the corresponding Agda rule
- the `checkConformance` function ultimately calls the latter and does the
  comparison

We can run the conformance tests in the ledger spec :tada:

#### What approach for Leios?

- We don't have an executable Agda spec for Leios, only a relational one (with
  holes).
- We need to make the spec executable, but we know from experience with Peras
  that maintaining _both_ a relational spec and an executable spec is costly
  - to guarantee at least soundness we need to prove the executable spec
    implements correctly the relational one which is non trivial
- Also, a larger question is how do we handle adversarial behaviour in the spec?
  - it's expected the specification uses dependent types to express the
    preconditions for a transition, so that only valid transitions can be
    expressed at the level of the specification
  - but we want the _implementaiton_ to also rule out those transitions and
    therefore we want to explicitly test failed preconditions
- then the question is: how does the (executable) specification handles failed
  preconditions? does it crash? can we know in some ways it failed?
  - we need to figure how this is done in the ledger spec
- In the case of Peras, we started out modelling an `Adversary` or dishonest
  node in the spec but this proved cumbersome and we needed to relax or remove
  that constraint to make progress

  - however, it seems we really want the executable spec to be _total_ in the
    sense that any sequence of transitions, valid or invalid, has a definite
    result

- we have summarized short term plan
  [here](https://github.com/input-output-hk/ouroboros-leios/issues/42)
- we also need to define a "longer" term plan, eg. 2 months horizon

## 2024-10-10

### Approximate transaction sizes and frequencies

Using post-Byron `mainnet` data from `cardano-db-sync`, we tally the transaction
sizes and number of transactions per block.

```sql
-- Transaction sizes.
select size
  from tx
  where size > 0
    and block_id >= 5000000
    and valid_contract
;

-- Number of transactions per block.
select count(*)
  from tx
  where block_id >= 5000000
    and valid_contract
  group by block_id
;
```

As a rough approximation, we can model the size distribution by a log-normal
distribution with log-mean of `6.833` and log-standard-deviation of `1.127` and
the transactions per block as an exponential distribution with mean `16.97`. The
plots below compare the empirical distributions to these approximations.

| Transaction Size                                     | Transactions per Block                                    |
| ---------------------------------------------------- | --------------------------------------------------------- |
| ![Transaction size distribution](images/tx-size.svg) | ![Transaction-per-block distribution](images/tx-freq.svg) |

The transaction-size distribution has a longer tail and more clumpiness than the
log-normal approximation, but the transaction-per-block distribution is
consistent with an exponential distribution. Note, however, that there is a
correlation between size and number per block, so we'd really need to model the
joint distribution. For the time being, these two approximation should be
adequate.

See the notebook [analysis/tx.ipynb](analysis/tx.ipynb) for details of the
analysis.

### Open tasks for research

- Transition from a split-bandwidth description of the network for Leios (each
  type of message is allocated some part of the bandwidth) to a uniform priority
  based download policy.
- How to avoid conflicts, duplicates, and fees not being paid at the ledger
  level? Is avoiding conflicts the responsibility of the user or of the system?
- What applications are supported by a Blob-Leios version where certificates do
  not end up on-chain?

## 2024-10-04

### Retiring leios-sim

- Delete `leios-sim` haskell project
- Delete CI steps to deploy the simulation server
- Remove link to the simulation from site main page

### ΔQ Modelling experiment

- we (Roland, Yves, Arnaud) start with basic network and latency model from the
  "Mind your outcomes" paper
- assume a 1MB IB, just to get a sense of how far we can push this
- It takes about 6s for such a block to reaech > 99% of nodes
  - using same assumptions for network topology than
- adding 3s delay for validation
- diffusion of EB ~ 2.9s

- Q: How long does a tx/block validation takes?

  - need to get more data about this
  - this must obviously be lower than L as that's the duration of the `Link`
    phase
  - This leads us to a discussion on tx duplication/validation/inclusion which
    we won't tackle

- Rough preliminary conclusion is that λL should be around 6s with those
  parameters to ensure IBs get diffused across the network in a timely way

  - fun fact: these are the default parameters in leios-sim

- Given the way Leios works, it's not clear that modelling a "loaded system"
  would be interesting: Everything is "clocked" by the rounds (L) and as nodes
  are pulling data, the only thing that can happen is that IBs are more or less
  full.

  - Load would have an impact if we model at the level of transactions, because
    that's the thing the protocol has no control over.
  - Or could it be the case that we want to model what happens at saturation of
    the network capacity? => seems like in practice, the limits are quite high.

- Possible next steps: build a network model on time-to-chain for individual txs
  under load

### Rust simulation

- Sim is modeling transactions as an id and a size in bytes.
  - The model was chosen ad-hoc to "look good", unlikely to reflect reality.
- Next step is to model block diffusion, hopefully converging on network design
  with the haskell simulation of Praos

## 2024-10-03

### Team discussion

- leios-sim
  - More about the protocol than the network
  - Input blocks are generated and endorsement blocks are generated referencing
    them
  - No voting in the simulation
  - We really don't need this now, given the network-orientic approach we are
    adopting
  - Probably delete it eventually
  - Delete this folder and record it in the log book
- Use permalinks and commit hashes in logbook entries
- Shared formats
  - Do this incrementally
  - We generally intend not to have duplicate formats
  - The first workstream to create a format will have it reviewed by other
    workstreams
  - A common output format might be more important the input format
- Arnaud will ask for data
  - CF for data on load and topology
  - Blockfrost for additional data
- Leios might need some sort of sharding or detection for mempool difussion
  - Mempool diffusion modeling will eventually be needed
  - Do this later
- Monthly demo & review meetings
  - Last week of the month
- Switch to one team meeting per week
- Next step on DeltaQ is to reproduce the timeliness analysis
  - Will add import/export functionality

### Rust simulation

- Sim runs a slot lottery and decides which pool(s) produce block(s)
- Sim reads input (protocol parameters and pools) from a toml file
- Sim writes output (list of events and timestamps) to a json file
- Next steps:
  - Create (extremely basic) fake transactions to measure throughput

## 2024-10-02

### Team discussion of Haskell simulation

- What general approach are we planning to take?
  - What questions?
  - What level of detail?
  - What order to do things?
- What we don't need to model (at least initially)
  - The content of the ledger
    - Not needed for most questions
    - Can be done later
    - Instead, just model input block in terms of size
    - Cannot answer questions about tx lifecycle
  - Shared formats not needed for now
- Approach
  - Start with existing network simulation, which is just a traffic simulation
  - Go back an do praos
    - 100s of nodes
    - Visualization
  - Add leios
    - Depart from paper by accounting for asynchrony in implementation
    - Might write an asynchronous version of the leios specification
    - Haskell stm version could be very similar to asynchronous leios spec
  - Stick with gtk visualizations
    - Record videos for dissemination
- Questions that can be answered
  - Praos questions
    - Validate
  - Leios
    - Time for IB to RB
    - Repeat measurements for leios
- Other
  - Rust might be the better option for visualization
  - Outputs from both simulations might both be visualizable with the same tool
- For Thursday
  - [ ] Visualizaiton approach
  - [ ] Are common formats really not needed?
  - [ ] What is the status of the [leios-sim/](leios-simm/) folder?
  - [ ] What questions do we lose by having no simulation of txs?

### Leios & Delta-Q

ND starts raising a few concerns he has about leios that should be answered:

- How much will settlement change?
- What's happening at high loads?
- How does it work at saturation?

A key issue is potential attack vector that comes from de-duplicating txs: how
is it handled by Leios forwarding infra? In general, how does Leios deals with
adversarial behaviour? We acknowledge this needs to be answered, and there's
work on mempool management that needs to happen, but that's not the core topic
we want to work on _now_

Another important question to answer is "What resources are needed?" as this has
a deep impact on centralisation:

- people come to Cardano because they can run a node cheaply
- Leios might excludes most of the user base

RK => how does hardware requirements change? how ΔQ can express these?

Shelley implements isometric flow control system

- receiver has control over the load it handles
- blocking occurs at the point of congestion

The system changes at the point of blocking -> need to allow the blocking to go
away, waves of phase change goes across the system

- ~ backpressure
- it's a strong requirement to make it as lossless as possible

Removing duplicates is a necessity for long term efficiency of the system, might
have an impact on the system

- we are not solving it right now but need to ensure this question is
  investigated down the road

Key metrics:

- how long to reach the block?
- how much computational power?
- how much data flow?
- how much storage does Leios requires?

2 models:

- average case
- heavy load

another model:

- cost impact of Leios, cost of networking/storage -> updating fee model

- Talk to Karl about network topology

Making it worthwhile to have distributed nodes? -> resolving height battles

Socializing results and constraints, trygin to get actual numbers from
product/usage

## 2024-10-01

Report on ΔQ work in Rust so far (Roland):

- implemented MVP in the sense of being able to create ΔQ expressions as per the
  "Mind your outcomes" paper and evaluate them
- added a recursion operator that is purely syntactical: recursive unfolding of
  a named expression with a given depth limit
- project uses yew/trunk to render the HTML/CSS frontend, which uses WASM (tools
  were chosen for convenience, not minimalism)
- ΔQ evaluation currently done in server process, but could also be moved into
  the web part (should use web worker to stay responsive)

Implementation notes:

- CDF is represented as a list of f32 tuples, with a size limit of 1000
  (tunable) after which the step function will be simplified (i.e. approximated)
- this simplification can be done in over- or under-approximation mode; running
  both and showing the difference will illustrate the error range
- tuples are pruned in increasing order of their distance to the right
  neighbour, with two complications:
  1. distances are binned to some precision to avoid dominating the selection by
     floating-point precision limits
  2. the algorithm pulls pruning candidates from a heap but skips every second
     one of the same distance; this yields more even pruning along the x axis
- the EvaluationContext holds all named expressions and allows resolving names,
  but also tracks the current recursion allowance for each name (recursion with
  allowance isn't allowed while already recursing on that name; allowing this
  results in infinite loop)

Comments raised while presenting this to the team today:

- syntax should stay closer to the original paper (I deviated in order to allow
  normal people to type in expressions with their keyboard)
  - this could be done by having aliases and supporting the entry of special
    glyphs with a palette on the web page
- showing recursion as exponentiation is surprising, Andre expected
  exponentiation to be just some form of repeated multiplication (but unclear
  which operation that would be)
- recursion as template unfolding was understood as some fix point
  representation by Duncan, but currently that is not how it is implemented
- treating the propagation of messages across a network graph isn't faithfully
  modelled, but it could be if recursion was actually some kind of fix point
  operation
  - it would be great to have an operator that expresses "only broadcast the
    first copy of the message I receive", which would allow pruning the infinite
    evaluation tree
  - this is unclear to me because ΔQ speaks in CDFs which aren't concrete in
    this way, so pruning wouldn't apply to CDFs but to some execution of the
    modelled process
- Pi asked how this work relates to the Rust-based network graph simulator,
  which has at least two answers:
  - compute CDFs that are used by the simulator using ΔQ
  - use simulation results (CDFs) as inputs for further ΔQ modelling, e.g. on a
    higher level
- on the website we'll need something that can quickly answer high-level
  questions, running a simulation would probably not be feasible but ΔQ should
  be
- it occurred to me that if we can get a load profile from a ΔQ model, we can
  then use queueing theory to compute the effect on latencies to get a better
  approximation of overall system behaviour
  - these two steps can be run alternatingly to see if there is a fix point for
    the result — and if the computation diverges, that tells us that the network
    graph would die from overload

## 2024-09-30

Catching-up on Leios ΔQ work:

- pulled updated main and trying to run it. It uses [trunk](https://trunkrs.dev)
  which is a tool for packaging WASM app that takes care of all the dependencies
  and nitty-gritty details of Rust -> Wasm toolchain. `trunk` build does not
  automatically instead needed toolchain actually, so one needs to add the
  toolchain and (on Mac M1) install manually wasm bindings generators.
- actually takes quite a while to compile!!
- added some documentation to the README to remove a couple hurdles from
  installation process. I guess nix does "the right thing"?
- It seems like [wasmpack](https://github.com/rustwasm/book/issues/160) should
  do it, so perhaps we could use wasm-pack rather than `trunk`? Or does this
  even make sense?

Trying to get a high-level view of the Leios project:

- WT (Duncan, Andrea, Wen) -> working on network simulation?
  - there's an old code base in `simulation` directory which contains a
    simulator for "simple" packets routing?
  - What kind of question can it answers in relationship with Leios?
- Sundae (Simon)
  - network simulation?
  - ledger? how does this relate to other group working on ledger?
  - why care about ledger? could we not model IBs more abstractly?
- Roland / Yves?
  - ΔQ modelling tool
  - ΔQ modelling of Leios proper (start with short pipeline Leios?)
  - exploring use of ΔQ for modeling load and congestion?
- Brian
  - filling up AB's role
- Andre Knispel
  - protocol specification in Agda
  - leios ledger spec?
- Giorgos
  - research liaison -> ledger design?

Possible list of short-term goals:

- Update protocol simulation (using Agda as an executable spec?)
- ΔQ modelling of timeliness (and load/congestion ?)
- Large scale network simulation (using ce-netsim ?)
- Leios requirements for Ledger (adjust Praos design? simulate impact of Leios
  on ledger?)
- Existing network simulation from 2 years ago?

During a discussion about Leios and FM, Briand suggested we write a white paper
on Agda-based conformance testing:

- testing strategies for consensus, ledger, or plutus are different
- Is Agda2hs is fit for purpose? Seems like there's some dissent within the Agda
  experts about this
- At the very least, writing things down will "force" dialogue and help reach
  consensus/alignment on a particular way of working

## 2024-09-26

### Team session on requirements for metrics

- Reviewed status of certificates
  - Options
    - ALBA
    - BLS
    - other
  - Dimitar, Raphael, Tolik, and Pyrrhos are investigating viability of ALBA
    - Potential use of ZK to reduce size
    - Non-ALBA options are still on the table
- Reviewed plan for Sundae Labs work
  - First step is a simplified Praos ledger
    - Transactions remove UTxOs and add new UTxOs
    - Transactions are opaque objects with an identifier (hash) and
      padding/representation of size in bytes
    - Delays caused by cryptography etc. are modeled
    - Ledger is set of active inputs
  - Subsequent steps
    - IBs
    - EBs
    - Votes 1
    - Endorsement
    - Votes 2
    - L1 diffusion
    - . . .
- Brainstorming of metrics, experiments, variants, etc.
  - Generate loads randomly and/or based on historical data.
    - DB sync provides distributions of transaction sizes, etc.
    - Mempool data requires more effort to extract
  - Experiment with measuring throughput at 20%, 40%, 60%, 80% of theoretical
    network bandwidth.
  - Measure memory and disk growth.
  - Can services be run as separate components, on separate VMs, with varied
    levels of trust, with/without large amount of stake?
  - Packing of transactions:
    - Measure % duplicate, % conflicting, % non-conflicting txs in final ledger
      update
    - Scoopers and other Dex batching may naturally produce conflicting txs
  - Design an attack scenario that maximizes conflicts and/or duplicates.
  - Memory pool modeling may be necessary:
    - Investigate what logic will be used to include txs in IBs.
    - If a node is elected twice in short succession, can it include
      dependencies of the second IB upon the first?
  - Consider design variant where input blocks (minus VRF signature) are
    proposed and then adopted (adding signature).
  - What is the latency distribution of nodes receive txs/IBs after they are
    referenced by the ranking block?
    - How long does it take txs to reach the slowest nodes?
  - What is the optimal IB size?
  - Could third parties propose an IB that is then signed by a VRF-elected Leios
    node?
  - Can IBs depend upon IBs?
    - Will Leios adversely affect tx batching and chaining?
  - Compare freshest first vs oldest first.
  - Are there synergies or conflicts with Validation Zones (Babbel Fees)?
    - Are the validation zones the same as IBs?
    - Are the tx-reconciliation algorithms for validation zones and IBs
      compatible?
  - Might adding more Leios stages improve throughput?
  - Is this level of node/ledger change impractical for the ecosystem?
    - Should Leios be more like a high-throughput side chain (L1.5)?
  - Assess the API impact of Leios for node following, indexing, etc.
- Next week settle on initial common formats for simulation I/O.
  - Protocol parameters
  - Crypto: CPU delays and signature/certificate sizes
  - Network nodes and topology
  - Output traces
- Use Haskell's Aeson-style YAML serialization and configure Serde to mimic that
  in Rust.

## 2024-09-25

### Team session on network simulation

- Plans to evaluate [leios-sim](leios-sim/)
  - How faithful is it to the Agda spec?
  - Will major refactoring be needed?
  - Is it engineered well enough to warrant extending?
- Discussed the need for property-testing generators that have good coverage.
  - Both "spatial" and "temporal" constraints exist
  - Ideas
    - Lazy search
    - SMT solver
    - . . .
  - Ledger has had some success
  - Packages
    - [Plutus approach](https://github.com/IntersectMBO/plutus/tree/master/plutus-core/testlib/PlutusCore/Generators/NEAT):
      Agda + Haskell
    - [Constrained generators](https://github.com/IntersectMBO/cardano-ledger/tree/master/libs%2Fconstrained-generators):
      Haskell
- Rust simulation work is progressing
  - Use of CE-Netsim seems straightforward
  - Full-time work may start next week, depending upon final signatures to the
    contract
- Clarifications
  - The `L` parameter is some multiple of the slot length, probably dozens of
    slots
  - Is header diffusion a push or pull process?
    - The Leios paper differs from Cardano practice.
    - The two approaches may be isomorphic.
  - The paper has some ambiguity regarding whether handling equivocations is
    strictly part of simplified or full Leios
  - IBs might be diffused to neighbors if they nominally valid but the node
    might nevertheless choose not to vote on them
- A few concerns about Leios that may need early investigation
  - Will some pipeline segments become clogged and starve other segments,
    resulting in much lower throughput than theoretically possible?
  - What are realistic bounds on throughput?
    - This would provide concrete information about what to expect and might
      ground the Leios discussions that are occurring in the community.
  - How much will ledger-level operations impact Leios, perhaps throttling its
    throughput?

## 2024-09-20

### Team meeting

- Introductions and roles
  - Excellent balance of Agda, Haskell, and Rust skills
- Reviewed administrative informoration
  - PI7 Jira tickets, mirrored at
    [#16](https://github.com/input-output-hk/ouroboros-leios/issues/16),
    [#17](https://github.com/input-output-hk/ouroboros-leios/issues/17),
    [#18](https://github.com/input-output-hk/ouroboros-leios/issues/18)
  - Nominal objectives, tasks, and deliverables for next 12 months
- Work agreement
  - Write down "everything" in a "research journal"
    - what we do
    - why we do it
    - what are the expected results vs. actual results.
  - Regular (at least weekly) technical review of all work done by everyone
  - Show & tell sessions
  - Communicate with the stakeholders (including community) on a regular basis
  - Experimenting, pivoting, and dead-ends provide valuable learnings and should
    be documented in logbook
  - Processes and workflows can emerge from our needs, and do not have to match
    typical production enviroments
    - However, QA and checking each others' work is important
  - Ensure all results are "easily" reproducible by the community
  - Arnaud will pair with engineering staff each week in October
  - Technical report each quarter -- the next will be in December
  - CIP at conclusion of innovation workstream
- Project resources listed at
  [discussion #15](https://github.com/input-output-hk/ouroboros-leios/discussions/15)
- Open discussion
  - Leios flavors
    - Blob, short, simplified, and full
    - All flavors have the same security guarantees
    - Blob Leios does not deal with Cardano transactions
    - Full Leios adds robust throughput even in the face of performance issues
      in base protocol
  - Details of interaction with ledger
    - Fairness for fees
    - Wastage (i.e., duplicate or conflicting transactions)
    - Time-dependent smart contracts
  - Demo of initial DeltaQ rust implementation by Roland
  - Brian will coordinate with David about contracts and with Hans about
    tweeting
- Communication and collaboration
  - Use slack channel for admistrative and scheduling
  - Use github
    [discussions](https://github.com/input-output-hk/ouroboros-leios/discussions)
    or [pull requests](https://github.com/input-output-hk/ouroboros-leios/pulls)
    - When relevant, summarize discussion results or PR comments in
      [this logbook](./Logbook.md)
  - Put experimental code and work in progress on the main branch of
    [this repository](./)
    - Avoid long-lived branches
    - If warranted, code can later be separated into a new repository via
      `git subtree`
    - Mostly keep main branch passing the CI, but short-lived exceptions are
      okay
    - Describe new work and findings in [this logbook](./Logbook.md)
  - Approximately three working meetings per week
    - Each meeting (or slack) will settle the topic for the next meeting
- Next steps
  - Meetings next week approximately at 1400 UTC
    - Duncan will present on existing ouroboros network
    - Two meetings to discuss, brainstorm, and plan network simulations
  - Future meetings
    - Duncan will present on ouroboros consensus protocol
    - Duncan will present on praos lessons learned
    - Arnaud, Yves, or Brian will present on peras lessons learned
    - Andre will present on formalization lessons learned
    - Additional protocol and formalization meetings
    - At some point we'll meet with PNSol about DeltaQ collaboration
  - Possible in-person meeting mid December or January?
  - Work focus
    - Roland and Yves will collaborate on DeltaQ
    - Everyone should familiarize themselves with the [simulation/](simulation/)
      and [leios-sim/](leios-sim/) code
      - Live version of `leios-sim` at
        <https://leios-simulation.cardano-scaling.org/index.html>
      - Run `simulation` locally via
        [instructions below](#running-ouroborous-net-viz-in-the-browser)

## 2024-08-30

### Nix and CI support for Leios specification

The Nix flake now builds the Leios specification and the libraries upon which it
depends. The type checking of the spec is now added to the CI.

```console
$ nix develop

Welcome to Ouroboros Leios!

Locations of Agda libraries:
  /nix/store/1yxiwwy44xxxgzdmvyjizq53w9cfinkn-standard-library-2.0/standard-library.agda-lib
  /nix/store/ppsczpm7l2gx1zd3cx2brv49069krzzh-agda-stdlib-classes-2.0/standard-library-classes.agda-lib
  /nix/store/gkci6kgv4v9qw2rh5gc0s26g53b253jy-agda-stdlib-meta-2.0/standard-library-meta.agda-lib
  /nix/store/2gk6rvsplxww4i8dnflxbd319lfxdcvv-formal-ledger-1d77a35a/formal-ledger.agda-lib

Run 'emacs' to edit .agda files.


Type 'info' to see what's inside this shell.

$ cd formal-spec

$ emacs Leios/SimpleSpec.agda
```

## 2024-07-26

### Running `ouroborous-net-viz` in the browser

It is relatively straightforward to run GTK applications like
`ouroborous-net-viz` in a web browser. Here is one recipe.

Start a broadway daemon:

```console
$ nix develop

$ broadwayd --port 8282 :5
Listening on /run/user/120065/broadway6.socket
```

In another terminal window, run the visualizer using the broadway backend,
ignoring the messages:

```console
$ GDK_BACKEND=broadway BROADWAY_DISPLAY=:5 nix run .#ouroboros-net-vis -- p2p-1
/nix/store/aw2fw9ag10wr9pf0qk4nk5sxi0q0bn56-glibc-2.37-8/lib/libc.so.6: version `GLIBC_2.38' not found (required by /nix/store/rgafsh9w6yrklqbmz6gb0cvdy10ja9mv-libxfce4util-4.18.2/lib/libxfce4util.so.7)
Failed to load module: /nix/store/s9ah4nlrxxbmzzzwqp3rf43cyr0cwnv7-xfconf-4.18.3/lib/gio/modules/libxfconfgsettingsbackend.so
/nix/store/aw2fw9ag10wr9pf0qk4nk5sxi0q0bn56-glibc-2.37-8/lib/libc.so.6: version `GLIBC_2.38' not found (required by /nix/store/nf5mmvq3cayv4z3jcnhapiqjzh3brcd2-gvfs-1.54.1/lib/gio/modules/libgvfsdbus.so)
Failed to load module: /nix/store/nf5mmvq3cayv4z3jcnhapiqjzh3brcd2-gvfs-1.54.1/lib/gio/modules/libgvfsdbus.so
```

Visit `localhost:8282` in the browser.

Here is a video:
[![image](https://github.com/user-attachments/assets/88af2794-148a-49d8-8164-ba8790b6b3de)](https://vimeo.com/990683045/74a915afd2?share=copy)

We'd have to add session management and UI components to make this generally
useful. Alternatively, it could be packaged as a Docker image.

### Dependency upgrades, Nix, and CI

- We upgraded [ouroboros-net-sim](./simulation/) to use the latest `io-sim`,
  `io-classes`, and `si-timers` with very few changes to the source code and
  with the addition of a new `TimeCompat` module.
- A nix shell and derivations was also added for the targets in the project.
- Builds and tests were added to the CI

## 2024-07-19

### Comments on `leios-sim`

Here are a few comments by @bwbush about the `leios-sim` package:

1. I think we should bite the bullet and add a `MonadRandom` instance to
   io-classes. Explicitly passing RNGs around makes the code harder to read and
   refactor.
2. Even without that, when the code becomes more complicated, we should consider
   using a monad transformer stack that includes a `MonadRandom` instance.
3. Along the same lines, we might want to minimize or hide the use of `TVars`
   and offload that to some State types so functions can live in `MonadState`.
   Once again, this will let the implementation functions read more abstractly
   and make later refactoring easier as the implementation evolves.
4. The unit conversion that we have to do (e.g., seconds to milliseconds) have
   always bothered me because it would be easy to make a mistake. Having put the
   unit in `bitsPerSecond` helps somewhat.
   1. Use one of the time types (or even `Data.Fixed`) instead of a custom
      `Microseconds` would help somewhat.
   2. The typechecked dimension packages like
      [units](https://hackage.haskell.org/package/units) feels like overkill,
      but maybe they are worth it. My understanding is that these dimensional
      analysis packages have no runtime overhead: they'd prevent unit errors at
      compile time.
5. The use of newtype wrappers was good. We could automatically derive Num
   instances for those, but that would decrease safety at the expense of
   increasing readability. (Hence, my comment on units.) I'm not sure.
6. I think the design does a reasonable job of separating the transport aspects
   from the logic aspects. We'll probably need a more sophisticated network
   representations, maybe event separating the network interface from the
   network itself.
   1. BTW, I think a big challenge for leios prototyping will be accurately
      representing network contention between the different leios roles, the
      base protocol, and the memory pool in high-throughput situations. Even
      without an adversary, I'm concerned that some parts of the implementation
      might starve others.
7. So far as I can tell, the simulation reasonably approximates a simplified
   Leios.
8. The complexity and verbosity are okay at this point because it's laying
   necessary groundwork (subject to refactoring) for the next level of fidelity:
   it highlights areas of complexity and opportunities for modularization. I
   think the Leios simulation will need many cycles of refactoring in order to
   control complexity and leverage modularity.

### Document simulation

Added some documentation to the Leios simulator:

- Added _tooltips_ to document the various parameters available
- Added readonly fields computing various aggregates from the simulation's data:
  Throughput, latency to inclusion in EB, dropped IB rate
- Added a
  [comment](https://github.com/input-output-hk/ouroboros-leios/issues/7#issuecomment-2236521300)
  on the simulator issue as I got perplexed with the throughput computation's
  result: I might be doing something wrong and not computing what I think I am
  computing as the results are inconsistent. I think this comes from the fact we
  are simulation 2 nodes so the throughput aggregates the 2 nodes' and should be
  assigned individually to each one, perhaps more as a distribution?

## 2024-07-11

### Deploying simulation in the "cloud"

Started working on simnulation deployment on AWS.

- Found this repository for setting up ECS which sounds the most promising
  option: <https://github.com/ajimbong/terraform-ecs-cicd-project>.
- This article contains the GHA workflow part:
  <https://ajimbong.medium.com/deploy-a-docker-container-to-amazon-ecs-using-github-actions-fd50261b8e03>
- Following tutorial here:
  <https://developer.hashicorp.com/terraform/tutorials/aws-get-started/aws-build>
- installing AWS command-line from
  <https://docs.aws.amazon.com/cli/latest/userguide/getting-started-install.html>

Created service account `leios-build` with power user rights, and generated
access keys. TODO: reduce rights to the strict minimum

Managed to deploy ECS cluster with defined service, but there's no EC2 instance
container attached so it cannot run :( => use Fargate?

Managed to configure the ECS cluster, service, and task to run the image, but it
now fails to download the manifest from ghcr.io which seems a permissions issue.
I need to add the necessary configuration to the task/service?

need to configure a secret containing a PAT for pulling the manifest:
<https://docs.aws.amazon.com/AmazonECS/latest/developerguide/task_definition_parameters.html#container_definition_repositoryCredentials>

I gave up trying to run on AWS, every solution I found is an insanely intricate
maze of stupidly complicated solution which I don't care about as I only need to
deploy a _single_ image without any data dependency attached.

I managed to get Gcloud run deployment working, mostly copy pasting what I did
peras and fiddling with it.

- I reused same service account than Peras which is a mistake -> should create a
  new service account with limited rights
- Needeed to add service account as an _owner_ of the domain in the google
  console (a manual task) in order to allow subdomain mapping
- Changed the server code to support defining its port from `PORT` environment
  variable which is provided by the deployment configuration

Allowing anyone to access the server proved annoying too: The folowing
configuration works

```
resource "google_cloud_run_service_iam_member" "noauth" {
  location = google_cloud_run_v2_service.leios_server.location
  service  = google_cloud_run_v2_service.leios_server.name
  role     = "roles/run.invoker"
  member   = "allUsers"
}
```

but note that it does not have a `_v2_` tag! This was the mistake I made, I used
a v2 iam_member with `name` proeprty which proved to be incorrect. Invalid
argument `2024-07-11'

### Weekly update

- initial design was geared toward optimal usage of bandwidth

  - => bandwidth is large, and it can accomodate spikes, so perhaps focus on
    something simpler?
  - developed a short pipeline which is much simpler
  - assumes 40% of bandwidth and needs to tolerate spikes (2.5x average
    throughput), provides same security, consume bandhwidth ~ throughput
  - seems ideal for pricing model based on volume

- could there be a use case for blob leios in the partner chain space?

## 2024-07-04

### Network pricing

Did some quick research on network pricing for a few major Cloud or VPS
providers:
<https://docs.google.com/document/d/1JJJk4XPqmP61eNWYNfqL8FSbKAF9cWazKWFZP6tMGa0/edit>

Comparison table in USD/mo for different outgoing data transfer volumes
expressed as bytes/seconds and similar VMs (32GB RAM, 4+ Cores, 500GB+ SSD
disk). The base cost of the VM is added to the network cost to yield total
costs:

| Provider     | VM     | 50kB/s | 125kB/s | 250kB/s |
| ------------ | ------ | ------ | ------- | ------- |
| DigitalOcean | $188   | $188   | $188    | $188    |
| Google Cloud | $200   | $213.6 | $234    | $268    |
| AWS          | $150 ? | $161.1 | $177.9  | $205.8  |
| Azure        | $175   | $186   | $202    | $230    |
| OVH          | $70    | $70    | $70     | $70     |
| Hetzner      | $32    | $32    | $32     | $32     |

Notes:

- the AWS cost is quite hard to estimate up-front, obviously on purpose. The
  $150 base price is a rough average of various instances options in the target
  range
- Google, AWS and Azure prices are based on 100% uptime and at least 1-year
  reservation for discounts

### Weekly meeting

- There's a simplified pipeline being worked on from Matthias -> shortens
  pipeline assuming we don't want to go above 0.4 Capacity
  - GP to share draft once available
- what about Blob leios?
  - Not much progress, we want to have a working simulation/PoC to be able to
    discuss over some concrete numbers with potential users
- there's a research stream started on incentives for storage
  - need to check with realistic cost models
  - Also need to take into account both rate and volume (typically for network
    usage in DCs, both are capped but one pays a linear fee for the later)
- SNARKs research
  - block producer generates a proof that other nodes can be verified
  - current: All voters verify the IBs => nr of voters is large so almost
    everyone is verifying
  - future: create proofs from IB producers that the IB is correct wrt ledger
    rule (mostly stage 2, smart contracts)
  - related to midnights
  - just have the heavy stuff (smart contracts)
- Ricky's comments:
  - how to guarantee different tx end up in different IBs?
  - sharding seems easier to solve than increasing throughputs?
- Tx diffusion not very well suited for Leios ?
  - need more work on mempool and network protocol for TXs

## 2024-06-25

### Blob Leios

As an intermediate deployment step a transient-data sharing version of Leios is
being discussed, called "Blob Leios". In Blob Leios, IBs contain unstructured
data (that is not parsed by the blockchain's virtual machine) instead of
transactions. The IBs are expected to be retained by the SPOs for a limited
amount of time, e.g., 2 weeks. The virtual machine only parses a commitment to
the data that is persistently stored by SPOs and allows for the applications
discussed in the 2024-06-20 logbook entry.

This approach defers dealing with a number of throughput scaling issues, such as
:

- increased storage size
- concurrency issues that have to do with the concurrent generation of IBs
  (duplicate transactions, conflicting transactions)
- increased CPU requirements due to the validation of transactions included in
  IBs

thus making a first deployment of Leios a lot easier. Note, that Blob Leios
includes several new design elements such as:

- the freshest first network approach
- block voting
- the IB/EB/voting pipeline.

Finally, while the idea is similar to Ethereum's blobs, Leios allows scaling
"data throughput" to an lot larger level than Ethereuem.

## 2024-06-20

### Team Meeting

From discussion with researchers about voting with Leios, it seems that:

- "Blob leios" could be useful for Bulletin Board, adding some extra security
- Catalyst could be a good customer:
  - large number of votes (300k), would SPO be willing to serve that data?
  - having commmitment on chain is good as one can "complain" on-chain
  - Leios offer censorship freeness on top of availability
- Other possible use cases:
  - Governance actions could be more relevant: Small number of votes and
    actions, transient data?
  - auctions would be another good use case for "Blob Leios"
- Incentives for SPOs to serve the data?
  - in filecoin, serving data has a cost
  - compare w/ filecoin?
- We might need to allocate bandwidth to different protocols as Ouroboros,
  Mithril, Peras, Leios... will compete for the same network resources
  - in Leios, it's assumed there's minimal b/w reserved for votes/certificates
    and the rest is used for IBs

### Presentation by Sandro

Sandro gave us an introductory talk about Leios, motivating the decisions behind
the details of the protocol. The recording is available on GDrive:
<https://drive.google.com/file/d/1r04nrjMtHijJNTLW3FuE5vEu_y3a0ssi/view>

## 2024-06-17

### Network Simulation for Leios

Discussing with researchers on some early simulations that are being worked on
for Leios.

- Constraint: Setup threshold on _egress_ bandwidth, then simulate diffusion of
  a block to downstream peers
  - upstream sends notificatoin (Eg. header)
  - downstream asks for block body if it does not have it
  - then it "validates" (simulated time) and advertises to neighbours
  - process is repeated until all peers have received the block
- in the modeling of b/w limit, it does not multiplex connection bw with
  neighbours, e.g it send each block to one node at a time, consuming a fraction
  of the available b/w for each single transmission until maximum is reached
- simulate 1000 nodes and then plot the number of nodes who have not received
  the block at time $t$
  - send 500 blocks with different rates (from 1/s to 1/ms)
  - δ = 8 (4 inbound, 4 outbound)
  - b/w limit = 1Mb/s
  - block size ~ 1kB
- when sending 10 blocks/s we observe more variation, a bit more contention as
  the _freshest first_ policy starts to kick in
- at 1block/ms there's a much wider variation in time it takes to reach nodes
  - the first blocks take the longest as the queues are filling up with fresher
    blocks
  - latest blocks go faster, almost as fast as when rate is much slower, but
    this is also an artifact of the simulation (eg. time horizon means there's
    no block coming after which decreases contention)
- some enhancements:
  - we want to model w/ larger blocks
  - need to notify neighbours when a block is received to stop waiting
  - validate results and clean-up model

## 2024-06-13

### Weekly meeting

- Eth has blobs with a 2-weeks TTL:
  <https://vitalik.eth.limo/general/2024/03/28/blobs.html>
  - <https://www.eip4844.com/>
- Leios could be used to store other data than tx -> put unstructured data,
  possibly transient
- Intermediate state where we accomodate transient unstructured data
  - easier to build and deploy -> no need for concurrency/tx validation/CPU
- Concurrency issues?
  - conflicting txs, duplicates detection
- optional Leios node?
  - how much miners could ignore Leios blocsk? Security issues
  - use case = votes?
- Leios would support much more data than Eth >>> MBs
- Make Leios certificate verifiable on-chain through Plutus?
  - Requires BLS keys and signatures?

Next steps:

- [ ] Identify potential use cases for "transient data" Leios
- [ ] Keep working on protocol model

## 2024-06-10

### Meeting w/ Spyros

Spyros will work this week on network simulation for Leios

- Uses discrete event simulator [Peernet](https://github.com/PeerNet/PeerNet) to
  play and replay specific scenarios
- Setting bandwidth as a limiting factor (upload/download), need to change some
  parameters
  - need to work at protocol messages
  - TCP is not explicitly modelled in the simulator
- Goal:
  - check whether theoretical analysis matches practical experiments?
  - what's limit for block generation frequency?
- if bandwidth is not saturated, everything's fine
- if bandwidth is saturated:
  - need to queue local actions according to bandwidth availability
  - main input parameter is IB generation rate
  - output = delivery ratio of IBs
  - if IB rate > threshold -> most blocks won't make it because of _freshest
    first_ policy

Next steps:

- [ ] SV: work on simulation at the IB level
- [ ] SV: Share code when available
- [ ] All: Reconvene next monday to discuss how to publish results

## 2024-06-06

### Structuring repository for Open-source

- Added basic instructions for [Code of conduct](CODE-OF-CONDUCT.md),
  [Contribution](CONTRIBUTING.md) guidelines, and some
  [coding standards](CODING-STANDARDS.md).
- Restructured code to merge `leios` and `leios-sim` package in a single one as
  it's pointless to maintain to different simulators
- In passing, I reformatted all code following new coding standards (eg. using
  fourmolu), including cabal files

## 2024-05-31

### Designing test environment

We sketched some ideas on how to approach the problem of exploring the behaviour
of Leios w.r.t. networking as discussed yesterday, and came up with the
following high-level design:

![](images/leios-network-simulation.jpg)

## 2024-05-30

### Leios meeting

- simulate full network is more interesting
  - freshest first approach is important!
  - modelling changes in delays
- tx throughput -> lots of problems
  - easier to talk about throughput of IBs
  - measure actual bandwidth
  - CPU vs. Network bottleneck
- certificates for EBs -> a committee, also vote on the correctness of data
  - provides stage 2 validation at a limited cost
  - IB producer proofs the block is correct
- TODO:
  - network simulation of the protocol -> showing latency is not an issue ->
    need to model it!
  - ΔQ model of the pipeline
  - gather numbers about network latency/throughput across the globe
  - numbers of CPU consumption
- if data bandwidth is not limiting factor -> tx conflict might not be such a
  problem
  - network latency is not a limiting factor
- what's the impact of Leios at the edges of the network?

  - mithril?

- relation b/w latency and throughput
  - tp closer bw => latency to grow => takes more time to absorb spikes

## 2024-05-29

### Visualising node behaviour

- Added a simple web server rendering the throughput of IBs and EBs to basic
  Leios simulation
  - It uses `Tracer` interface to have the simulation code send JSON-formatted
    traces that are retrieved by the server and exposed through a WS interface.
  - The UI connects to the WS, retrieves the data and plots in on a live graph

> [!NOTE]
> Interface for building `Tracer` in
> [contra-tracer](https://hackage.haskell.org/package/contra-tracer-0.2.0.0/docs/Control-Tracer.html)
> changed to use a Arrow-based datatype. The `newtype Tracer` now wraps a
> `TracerA`rrow data type that looks conceptually like:
>
> ```
> data TracerA m a where
>  Emitting :: (a -> m x) -> (x -> m b) -> TracerA m a b
>  Squelching :: (a -> m b) -> TracerA m a b
> ```
>
> with some `Kleisli` wrappers omitted for readability reasons.

![](images/draft-leios-ui.gif)

Some Ideas for a better model:

- Define the max bandwidth (in bytes / round) for the node
- Within a round, a node can receive + send this max number bytes
  - In input, deliver to the node all the proposed blocks (freshest first) until
    the max bandwidth is reached (or the number of offered blocks is exhausted?)
  - Same for output
- IB burst is dealt with by freshest first: An adversary can only accumulate
  "old" blocks which won't be fetched and trumped by newer ones
  - This is guaranteed by sortition voting which is verified in the block header
- We should model the various messages exchanged at each step of the pipeline
  and see what happens with various values of λ and max bandwidth

## 2024-05-28

### Discussion w/ Nicolas

- We tried to get a better intuition at Leios, following
  [Sandro's slides](https://docs.google.com/presentation/d/1W_KHdvdLNDEStE99D7Af2SRiTqZNnVLQiEPqRHJySqI/edit#slide=id.g2df51b2cf33_0_950)
  focusing on the IB -> EB construction.
- We wrote some code modelling a single node, along with an input queue for IBs
  and an output queue for EBs
- It's not obvious how the various parameters and constraints interact and what
  exactly we want to model
  - We start with a "happy path" behaviour where we input at most
    $C * λ / (λ + 1)$ IBs every round, and every such IB as the correct round
    number
  - We would like to model adversarial behaviour, eg. burst, equivocations, etc.
- What is it that we want to check? That an EB contains all the "right" IBs?

Code is in the [leios](leios/) directory

### Quick discussion with Sandro

We were supposed to shoot some made-up scenes where we would be working and
drawing things, so we figured we could as well take this opportunity to ask
questions to Sandro about the small experiment we did in the morning.

Here is some draft we drew:

<img align="left" src="https://github.com/input-output-hk/ouroboros-leios/blob/9c8ff6c62fbd7ae3bed12d75abb8e4ed783d59dc/images/zurich-leios-draft.png#L1" width="50%" />

Couple explanations:

- Upper part is about _equivocation_, eg. an adversary producing different IBs
  at the same slot.
  - a node will observe the equivocation (on the far right) by being offered 2
    _equivocated_ headers from different peers
  - This node will be able to produce a _proof of equivocation_ that's useful
    when voting for IBs (and EBs?)
- Lower part is about _freshest first_ download policy: Two nodes producing
  valid IBs at different slots.
  - given the choice of headers (and bodies) consumer node will choose to
    download the freshest body first, eg. B in this case
  - headers are downloaded in any order as we can't know whether or not they are
    "freshest" before reading them
  - It seems that's only relevant if there are more blocks offered than
    available bandwidth :thinking:

## 2024-05-24

### Meeting w/ Research

What's been going on for Leios in the past year?

- mostly research work
- gaining confidence from a research perspective
- there's some unfinished business which needs engineering collaboration, the
  most important one being networking
  - ranking blocks + input blocks -> IB dominate the bandwidth
  - nodes download blocks w/ newest VRF timestamp
  - blocks in praos need to reach everyone in 3s, IB can take longer
  - praos is CPU bound -> sidestep CPU bottleneck
- testing w/ different scenarios to compare Praos and Leios
- network part -> self contained
- Goal: Define a ΔQ model for Leios which we can "play" with

  - What's the latency for blocks delivery?

- On the protocol structure:
  - not fit for production, geared towards solving research problems
  - need to do a bit tweaking
- simple Leios vs. full Leios: Build a simple model first

- follow-up publication?

  - network part -> some progress
  - mempool -> how tx diffusion happens?
  - avoiding including tx in different input blocks

- attack: validate tx multiple times w/o paying fees
- impact of multiple IB/txs on the ledger? -> UTxO model

- separate leios layer from consensus layer -> only impact consensus w/
  certificates
  - test IRL with CF?

## 2024-05-21

- Invited team to the existing repository containing Duncan's initial simulation
  work and technical report for CIP publication
- Started logbook :)

## 2024-05-16

### Kick-off meeting

- Renate from Consensus team will be the main person working full time on this
  in a "Prototype engineer" role
- Arnaud will be helping her, looking for synergies with the work we do in Peras
- Giorgios will be research liaison
- We have scheduled a weekly working session every Thursday at 2pm CET, the
  first occurence of which happened today.
- Next step will be to build a model of Leios in code in order to better
  understand how the protocol works in a broad brush way
- Wealso want to look at previous work done by Duncan both in the design
  document and the network simulation he built
- Today we also touched lightly on the topic of modelling Leios using Delta-Q:
  It seems the Leios pipeline described in the paper lends itself nicely to such
  kind of performance modelling<|MERGE_RESOLUTION|>--- conflicted
+++ resolved
@@ -1,38 +1,5 @@
 # Leios logbook
 
-<<<<<<< HEAD
-## 2025-07-10
-
-### Trace verifier performance
-
-With the performance improvements in https://github.com/agda/agda-stdlib-meta/pull/34 the Leios trace verifier performance increased by about 35%
-
-```bash
-yves@nucli ~/code/ouroboros-leios (yveshauser/full-short-leios-trace-verifier)$ nix run .#leios-trace-verifier -- +RTS -H1G -s -RTS --trace-file sim-rs-late.out --config-file data/simulation/config.default.yaml --topology-file leios-trace-verifier/examples/topology.yaml --idSut 0
-Applying 25681 actions
- 139,181,011,496 bytes allocated in the heap
-     430,474,440 bytes copied during GC
-     111,762,504 bytes maximum residency (6 sample(s))
-         816,056 bytes maximum slop
-            1054 MiB total memory in use (0 MiB lost due to fragmentation)
-
-                                     Tot time (elapsed)  Avg pause  Max pause
-  Gen  0       160 colls,     0 par    0.329s   0.330s     0.0021s    0.0263s
-  Gen  1         6 colls,     0 par    0.177s   0.177s     0.0295s    0.0807s
-
-  INIT    time    0.000s  (  0.000s elapsed)
-  MUT     time   26.016s  ( 26.028s elapsed)
-  GC      time    0.506s  (  0.506s elapsed)
-  EXIT    time    0.000s  (  0.000s elapsed)
-  Total   time   26.522s  ( 26.535s elapsed)
-
-  %GC     time       0.0%  (0.0% elapsed)
-
-  Alloc rate    5,349,901,546 bytes per MUT second
-
-  Productivity  98.1% of total user, 98.1% of total elapsed
-```
-=======
 ## 2025-08-04
 
 ### Experiment varying Plutus validation time
@@ -239,6 +206,37 @@
 
 Implemented a first pass at Linear Leios.
 
+## 2025-07-10
+
+### Trace verifier performance
+
+With the performance improvements in https://github.com/agda/agda-stdlib-meta/pull/34 the Leios trace verifier performance increased by about 35%
+
+```bash
+yves@nucli ~/code/ouroboros-leios (yveshauser/full-short-leios-trace-verifier)$ nix run .#leios-trace-verifier -- +RTS -H1G -s -RTS --trace-file sim-rs-late.out --config-file data/simulation/config.default.yaml --topology-file leios-trace-verifier/examples/topology.yaml --idSut 0
+Applying 25681 actions
+ 139,181,011,496 bytes allocated in the heap
+     430,474,440 bytes copied during GC
+     111,762,504 bytes maximum residency (6 sample(s))
+         816,056 bytes maximum slop
+            1054 MiB total memory in use (0 MiB lost due to fragmentation)
+
+                                     Tot time (elapsed)  Avg pause  Max pause
+  Gen  0       160 colls,     0 par    0.329s   0.330s     0.0021s    0.0263s
+  Gen  1         6 colls,     0 par    0.177s   0.177s     0.0295s    0.0807s
+
+  INIT    time    0.000s  (  0.000s elapsed)
+  MUT     time   26.016s  ( 26.028s elapsed)
+  GC      time    0.506s  (  0.506s elapsed)
+  EXIT    time    0.000s  (  0.000s elapsed)
+  Total   time   26.522s  ( 26.535s elapsed)
+
+  %GC     time       0.0%  (0.0% elapsed)
+
+  Alloc rate    5,349,901,546 bytes per MUT second
+
+  Productivity  98.1% of total user, 98.1% of total elapsed
+```
 ## 2025-07-08
 
 ### Small tx experiment
@@ -273,7 +271,6 @@
 ## Rust simulation
 
 Finished adding support for IB equivocations.
->>>>>>> 2446b1df
 
 ## 2025-07-02
 
