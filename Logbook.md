--- conflicted
+++ resolved
@@ -1,31 +1,5 @@
-<<<<<<< HEAD
-## 2024-08-30
-
-### Nix and CI support for Leios specification
-
-The Nix flake now builds the Leios specification and the libraries upon which it depends. The type checking of the spec is now added to the CI.
-
-```console
-$ nix develop
-
-Welcome to Ouroboros Leios!
-
-Locations of Agda libraries:
-  /nix/store/1yxiwwy44xxxgzdmvyjizq53w9cfinkn-standard-library-2.0/standard-library.agda-lib
-  /nix/store/ppsczpm7l2gx1zd3cx2brv49069krzzh-agda-stdlib-classes-2.0/standard-library-classes.agda-lib
-  /nix/store/gkci6kgv4v9qw2rh5gc0s26g53b253jy-agda-stdlib-meta-2.0/standard-library-meta.agda-lib
-  /nix/store/2gk6rvsplxww4i8dnflxbd319lfxdcvv-formal-ledger-1d77a35a/formal-ledger.agda-lib
-
-Run 'emacs' to edit .agda files.
-
-
-Type 'info' to see what's inside this shell.
-
-$ cd formal-spec
-
-$ emacs Leios/SimpleSpec.agda
-```
-=======
+# Leios logbook
+
 ## 2024-09-20
 
 ### Team meeting
@@ -91,7 +65,33 @@
         - Everyone should familiarize themselves with the [simulation/](simulation/) and [leios-sim/](leios-sim/) code
             - Live version of `leios-sim` at https://leios-simulation.cardano-scaling.org/index.html
             - Run `simulation` locally via [instructions below](#running-ouroborous-net-viz-in-the-browser)
->>>>>>> f8acfcc7
+
+## 2024-08-30
+
+### Nix and CI support for Leios specification
+
+The Nix flake now builds the Leios specification and the libraries upon which it depends. The type checking of the spec is now added to the CI.
+
+```console
+$ nix develop
+
+Welcome to Ouroboros Leios!
+
+Locations of Agda libraries:
+  /nix/store/1yxiwwy44xxxgzdmvyjizq53w9cfinkn-standard-library-2.0/standard-library.agda-lib
+  /nix/store/ppsczpm7l2gx1zd3cx2brv49069krzzh-agda-stdlib-classes-2.0/standard-library-classes.agda-lib
+  /nix/store/gkci6kgv4v9qw2rh5gc0s26g53b253jy-agda-stdlib-meta-2.0/standard-library-meta.agda-lib
+  /nix/store/2gk6rvsplxww4i8dnflxbd319lfxdcvv-formal-ledger-1d77a35a/formal-ledger.agda-lib
+
+Run 'emacs' to edit .agda files.
+
+
+Type 'info' to see what's inside this shell.
+
+$ cd formal-spec
+
+$ emacs Leios/SimpleSpec.agda
+```
 
 ## 2024-07-26
 
